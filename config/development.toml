--- conflicted
+++ resolved
@@ -89,11 +89,8 @@
     "shift4",
     "stripe",
     "trustpay",
-<<<<<<< HEAD
+    "tsys",
     "wise",
-=======
-    "tsys",
->>>>>>> 05540ea1
     "worldline",
     "worldpay",
     "zen",
