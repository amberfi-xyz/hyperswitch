--- conflicted
+++ resolved
@@ -379,7 +379,6 @@
     //contains the frm configs for the merchant... it should be of this format:: "\"frm_configs\" : { \"frm_enabled_pms\" : [\"card\"], \"frm_enabled_pm_types\" : [\"credit\"], \"frm_enabled_gateways\" : [\"stripe\"], \"frm_action\": \"cancel_txn\", \"frm_preferred_flow_type\" : \"pre\" }"
 }
 
-<<<<<<< HEAD
 /// Create a new Merchant Connector for the merchant account. The connector could be a payment processor / facilitator / acquirer or specialized services like Fraud / Accounting etc."
 #[derive(Debug, Clone, Serialize, Deserialize, ToSchema)]
 #[serde(deny_unknown_fields)]
@@ -435,9 +434,10 @@
     /// You can specify up to 50 keys, with key names up to 40 characters long and values up to 500 characters long. Metadata is useful for storing additional, structured information on an object.
     #[schema(value_type = Option<Object>,max_length = 255,example = json!({ "city": "NY", "unit": "245" }))]
     pub metadata: Option<pii::SecretSerdeValue>,
-}
-
-=======
+
+    pub frm_configs: Option<FrmConfigs>,
+}
+
 //Details of FrmConfigs are mentioned here... it should be passed in payment connector create api call, and stored in merchant_connector_table
 #[derive(Debug, Clone, Serialize, Deserialize, ToSchema)]
 #[serde(deny_unknown_fields)]
@@ -448,7 +448,6 @@
     pub frm_action: api_enums::FrmAction, //What should be the action if FRM declines the txn (autorefund/cancel txn/manual review)
     pub frm_preferred_flow_type: api_enums::FrmPreferredFlowTypes,
 }
->>>>>>> 4524d4f5
 /// Details of all the payment methods enabled for the connector for the given merchant account
 #[derive(Debug, Clone, Serialize, Deserialize, ToSchema)]
 #[serde(deny_unknown_fields)]
