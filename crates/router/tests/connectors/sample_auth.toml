# Copy this file and rename it as `auth.toml`
# Each of the connector's section is optional

[aci]
api_key = "Bearer MyApiKey"
key1 = "MyEntityId"

[adyen]
api_key = "Bearer MyApiKey"
key1 = "MerchantId"

[authorizedotnet]
api_key = "MyMerchantName"
key1 = "MyTransactionKey"

[checkout]
api_key = "Bearer PublicKey"
api_secret = "Bearer SecretKey"
key1 = "MyProcessingChannelId"

[cybersource]
api_key = "Bearer MyApiKey"
key1 = "Merchant id"
api_secret = "Secret key"

[shift4]
api_key = "Bearer MyApiKey"

[worldpay]
api_key = "api_key"
key1 = "key1"

[payu]
api_key = "Bearer MyApiKey"
key1 = "MerchantPosId"

[globalpay]
api_key = "Bearer MyApiKey"

[rapyd]
api_key = "access_key"
key1 = "secret_key"

[fiserv]
api_key = "MyApiKey"
key1 = "MerchantID"
api_secret = "MySecretKey"

[worldline]
key1 = "Merchant Id"
api_key = "API Key"
api_secret = "API Secret Key"

[multisafepay]
api_key = "API Key"

[dlocal]
key1 = "key1"
api_key = "api_key"
api_secret = "secret"

[bambora]
api_key = "api_key"
key1= "key1"

[nmi]
api_key = "NMI API Key"

[nuvei]
api_key = "api_key"
key1 = "key1"
api_secret = "secret"

[paypal]
api_key = "api_key"
key1 = "key1"

[mollie]
api_key = "API Key"

[forte]
api_key = "api_key"
key1 = "key1"
key2 = "key2"
api_secret = "api_secret"


[coinbase]
api_key="API Key"

[opennode]
api_key="API Key"

[nexinets]
api_key = "api_key"
key1 = "key1"

[payeezy]
api_key = "api_key"
key1 = "key1"
api_secret = "secret"

<<<<<<< HEAD
[opayo]
api_key="API Key"
api_secret = "api_secret"
=======
[bitpay]
api_key="API Key"

[iatapay]
key1 = "key1"
api_key = "api_key"
api_secret = "secrect"

[dummyconnector]
api_key="API Key"
>>>>>>> da4d7214
<|MERGE_RESOLUTION|>--- conflicted
+++ resolved
@@ -100,11 +100,6 @@
 key1 = "key1"
 api_secret = "secret"
 
-<<<<<<< HEAD
-[opayo]
-api_key="API Key"
-api_secret = "api_secret"
-=======
 [bitpay]
 api_key="API Key"
 
@@ -115,4 +110,8 @@
 
 [dummyconnector]
 api_key="API Key"
->>>>>>> da4d7214
+
+
+[opayo]
+api_key="API Key"
+api_secret = "api_secret"