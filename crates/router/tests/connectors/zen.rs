--- conflicted
+++ resolved
@@ -313,11 +313,8 @@
                     product_name: "test".to_string(),
                     quantity: 1,
                     amount: 1000,
-<<<<<<< HEAD
+                    product_img_link: None,
                     requires_shipping: false,
-=======
-                    product_img_link: None,
->>>>>>> 6a74e8cb
                 }]),
                 email: Some(Email::from_str("test@gmail.com").unwrap()),
                 webhook_url: Some("https://1635-116-74-253-164.ngrok-free.app".to_string()),
@@ -353,11 +350,8 @@
                     product_name: "test".to_string(),
                     quantity: 1,
                     amount: 1000,
-<<<<<<< HEAD
+                    product_img_link: None,
                     requires_shipping: false,
-=======
-                    product_img_link: None,
->>>>>>> 6a74e8cb
                 }]),
                 email: Some(Email::from_str("test@gmail.com").unwrap()),
                 webhook_url: Some("https://1635-116-74-253-164.ngrok-free.app".to_string()),
@@ -393,11 +387,8 @@
                     product_name: "test".to_string(),
                     quantity: 1,
                     amount: 1000,
-<<<<<<< HEAD
+                    product_img_link: None,
                     requires_shipping: false
-=======
-                    product_img_link: None,
->>>>>>> 6a74e8cb
                 }]),
                 email: Some(Email::from_str("test@gmail.com").unwrap()),
                 webhook_url: Some("https://1635-116-74-253-164.ngrok-free.app".to_string()),
@@ -433,11 +424,8 @@
                     product_name: "test".to_string(),
                     quantity: 1,
                     amount: 1000,
-<<<<<<< HEAD
+                    product_img_link: None,
                     requires_shipping: false,
-=======
-                    product_img_link: None,
->>>>>>> 6a74e8cb
                 }]),
                 email: Some(Email::from_str("test@gmail.com").unwrap()),
                 webhook_url: Some("https://1635-116-74-253-164.ngrok-free.app".to_string()),
