--- conflicted
+++ resolved
@@ -854,11 +854,8 @@
         status_code,
         serialized_request,
         serialized_response,
-<<<<<<< HEAD
         overhead_latency,
-=======
         auth_type,
->>>>>>> 10944937
     );
     match api_event.clone().try_into() {
         Ok(event) => {
