use actix_web::HttpRequest;
pub use common_utils::events::{ApiEventMetric, ApiEventsType};
use common_utils::impl_misc_api_event_type;
use router_env::{tracing_actix_web::RequestId, types::FlowMetric};
use serde::Serialize;
use time::OffsetDateTime;

use super::{EventType, RawEvent};
#[cfg(feature = "dummy_connector")]
use crate::routes::dummy_connector::types::{
    DummyConnectorPaymentCompleteRequest, DummyConnectorPaymentConfirmRequest,
    DummyConnectorPaymentRequest, DummyConnectorPaymentResponse,
    DummyConnectorPaymentRetrieveRequest, DummyConnectorRefundRequest,
    DummyConnectorRefundResponse, DummyConnectorRefundRetrieveRequest,
};
use crate::{
    core::payments::PaymentsRedirectResponseData,
    services::{authentication::AuthenticationType, ApplicationResponse, PaymentLinkFormData},
    types::api::{
        AttachEvidenceRequest, Config, ConfigUpdate, CreateFileRequest, DisputeId, FileId,
    },
};

#[derive(Clone, Debug, Eq, PartialEq, Serialize)]
pub struct ApiEvent {
    api_flow: String,
    created_at_timestamp: i128,
    request_id: String,
    latency: u128,
    status_code: i64,
    #[serde(flatten)]
    auth_type: AuthenticationType,
    request: serde_json::Value,
    user_agent: Option<String>,
    ip_addr: Option<String>,
    url_path: String,
    response: Option<serde_json::Value>,
<<<<<<< HEAD
    error: Option<String>,
=======
    #[serde(flatten)]
    event_type: ApiEventsType,
>>>>>>> 20c4226a
}

impl ApiEvent {
    #[allow(clippy::too_many_arguments)]
    pub fn new(
        api_flow: &impl FlowMetric,
        request_id: &RequestId,
        latency: u128,
        status_code: i64,
        request: serde_json::Value,
        response: Option<serde_json::Value>,
        auth_type: AuthenticationType,
<<<<<<< HEAD
        error: Option<String>,
=======
        event_type: ApiEventsType,
        http_req: &HttpRequest,
>>>>>>> 20c4226a
    ) -> Self {
        Self {
            api_flow: api_flow.to_string(),
            created_at_timestamp: OffsetDateTime::now_utc().unix_timestamp_nanos(),
            request_id: request_id.as_hyphenated().to_string(),
            latency,
            status_code,
            request,
            response,
            auth_type,
<<<<<<< HEAD
            error,
=======
            ip_addr: http_req
                .connection_info()
                .realip_remote_addr()
                .map(ToOwned::to_owned),
            user_agent: http_req
                .headers()
                .get("user-agent")
                .and_then(|user_agent_value| user_agent_value.to_str().ok().map(ToOwned::to_owned)),
            url_path: http_req.path().to_string(),
            event_type,
>>>>>>> 20c4226a
        }
    }
}

impl TryFrom<ApiEvent> for RawEvent {
    type Error = serde_json::Error;

    fn try_from(value: ApiEvent) -> Result<Self, Self::Error> {
        Ok(Self {
            event_type: EventType::ApiLogs,
            key: value.request_id.clone(),
            payload: serde_json::to_value(value)?,
        })
    }
}

impl<T: ApiEventMetric> ApiEventMetric for ApplicationResponse<T> {
    fn get_api_event_type(&self) -> Option<ApiEventsType> {
        match self {
            Self::Json(r) => r.get_api_event_type(),
            Self::JsonWithHeaders((r, _)) => r.get_api_event_type(),
            _ => None,
        }
    }
}
impl_misc_api_event_type!(
    Config,
    CreateFileRequest,
    FileId,
    AttachEvidenceRequest,
    DisputeId,
    PaymentLinkFormData,
    PaymentsRedirectResponseData,
    ConfigUpdate
);

#[cfg(feature = "dummy_connector")]
impl_misc_api_event_type!(
    DummyConnectorPaymentCompleteRequest,
    DummyConnectorPaymentRequest,
    DummyConnectorPaymentResponse,
    DummyConnectorPaymentRetrieveRequest,
    DummyConnectorPaymentConfirmRequest,
    DummyConnectorRefundRetrieveRequest,
    DummyConnectorRefundResponse,
    DummyConnectorRefundRequest
);<|MERGE_RESOLUTION|>--- conflicted
+++ resolved
@@ -35,12 +35,9 @@
     ip_addr: Option<String>,
     url_path: String,
     response: Option<serde_json::Value>,
-<<<<<<< HEAD
     error: Option<String>,
-=======
     #[serde(flatten)]
     event_type: ApiEventsType,
->>>>>>> 20c4226a
 }
 
 impl ApiEvent {
@@ -53,12 +50,9 @@
         request: serde_json::Value,
         response: Option<serde_json::Value>,
         auth_type: AuthenticationType,
-<<<<<<< HEAD
         error: Option<String>,
-=======
         event_type: ApiEventsType,
         http_req: &HttpRequest,
->>>>>>> 20c4226a
     ) -> Self {
         Self {
             api_flow: api_flow.to_string(),
@@ -69,9 +63,7 @@
             request,
             response,
             auth_type,
-<<<<<<< HEAD
             error,
-=======
             ip_addr: http_req
                 .connection_info()
                 .realip_remote_addr()
@@ -82,7 +74,6 @@
                 .and_then(|user_agent_value| user_agent_value.to_str().ok().map(ToOwned::to_owned)),
             url_path: http_req.path().to_string(),
             event_type,
->>>>>>> 20c4226a
         }
     }
 }
