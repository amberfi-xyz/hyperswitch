--- conflicted
+++ resolved
@@ -628,19 +628,12 @@
 }
 
 #[derive(Debug, Clone, Serialize, Deserialize)]
-<<<<<<< HEAD
-pub struct KakaoPayData {
-    #[serde(rename = "type")]
-    payment_type: PaymentType,
-}
+pub struct KakaoPayData {}
 #[derive(Debug, Clone, Serialize, Deserialize)]
 pub struct GcashData {
     #[serde(rename = "type")]
     payment_type: PaymentType,
 }
-=======
-pub struct KakaoPayData {}
->>>>>>> bae22d18
 
 #[derive(Debug, Clone, Serialize, Deserialize)]
 pub struct AdyenGPay {
