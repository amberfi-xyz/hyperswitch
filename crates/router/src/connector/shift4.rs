mod transformers;

use std::fmt::Debug;

use common_utils::ext_traits::ByteSliceExt;
use error_stack::ResultExt;
use transformers as shift4;

use super::utils::RefundsRequestData;
use crate::{
    configs::settings,
    consts,
<<<<<<< HEAD
    core::errors::{self, CustomResult},
    headers, logger,
=======
    core::{
        errors::{self, CustomResult},
        payments,
    },
    headers,
>>>>>>> e102cae7
    services::{self, ConnectorIntegration},
    types::{
        self,
        api::{self, ConnectorCommon, ConnectorCommonExt},
        ErrorResponse,
    },
    utils::{self, BytesExt},
};

#[derive(Debug, Clone)]
pub struct Shift4;

impl<Flow, Request, Response> ConnectorCommonExt<Flow, Request, Response> for Shift4
where
    Self: ConnectorIntegration<Flow, Request, Response>,
{
    fn build_headers(
        &self,
        req: &types::RouterData<Flow, Request, Response>,
        _connectors: &settings::Connectors,
    ) -> CustomResult<Vec<(String, String)>, errors::ConnectorError> {
        let mut headers = vec![
            (
                headers::CONTENT_TYPE.to_string(),
                self.get_content_type().to_string(),
            ),
            (
                headers::ACCEPT.to_string(),
                self.get_content_type().to_string(),
            ),
        ];
        let mut api_key = self.get_auth_header(&req.connector_auth_type)?;
        headers.append(&mut api_key);
        Ok(headers)
    }
}
impl ConnectorCommon for Shift4 {
    fn id(&self) -> &'static str {
        "shift4"
    }

    fn common_get_content_type(&self) -> &'static str {
        "application/json"
    }

    fn base_url<'a>(&self, connectors: &'a settings::Connectors) -> &'a str {
        connectors.shift4.base_url.as_ref()
    }

    fn get_auth_header(
        &self,
        auth_type: &types::ConnectorAuthType,
    ) -> CustomResult<Vec<(String, String)>, errors::ConnectorError> {
        let auth: shift4::Shift4AuthType = auth_type
            .try_into()
            .change_context(errors::ConnectorError::FailedToObtainAuthType)?;
        Ok(vec![(headers::AUTHORIZATION.to_string(), auth.api_key)])
    }

    fn build_error_response(
        &self,
        res: types::Response,
    ) -> CustomResult<ErrorResponse, errors::ConnectorError> {
        let response: shift4::ErrorResponse = res
            .response
            .parse_struct("Shift4 ErrorResponse")
            .change_context(errors::ConnectorError::ResponseDeserializationFailed)?;

        Ok(ErrorResponse {
            status_code: res.status_code,
            code: response
                .error
                .code
                .unwrap_or_else(|| consts::NO_ERROR_CODE.to_string()),
            message: response.error.message,
            reason: None,
        })
    }
}

impl api::Payment for Shift4 {}
impl api::ConnectorAccessToken for Shift4 {}

impl ConnectorIntegration<api::AccessTokenAuth, types::AccessTokenRequestData, types::AccessToken>
    for Shift4
{
    // Not Implemented (R)
}

impl api::PreVerify for Shift4 {}
impl ConnectorIntegration<api::Verify, types::VerifyRequestData, types::PaymentsResponseData>
    for Shift4
{
}

impl api::PaymentVoid for Shift4 {}

impl ConnectorIntegration<api::Void, types::PaymentsCancelData, types::PaymentsResponseData>
    for Shift4
{
}

impl api::PaymentSync for Shift4 {}
impl ConnectorIntegration<api::PSync, types::PaymentsSyncData, types::PaymentsResponseData>
    for Shift4
{
    fn get_headers(
        &self,
        req: &types::PaymentsSyncRouterData,
        connectors: &settings::Connectors,
    ) -> CustomResult<Vec<(String, String)>, errors::ConnectorError> {
        self.build_headers(req, connectors)
    }

    fn get_content_type(&self) -> &'static str {
        self.common_get_content_type()
    }

    fn get_url(
        &self,
        req: &types::PaymentsSyncRouterData,
        connectors: &settings::Connectors,
    ) -> CustomResult<String, errors::ConnectorError> {
        let connector_payment_id = req
            .request
            .connector_transaction_id
            .get_connector_transaction_id()
            .change_context(errors::ConnectorError::MissingConnectorTransactionID)?;
        Ok(format!(
            "{}charges/{}",
            self.base_url(connectors),
            connector_payment_id
        ))
    }

    fn build_request(
        &self,
        req: &types::PaymentsSyncRouterData,
        connectors: &settings::Connectors,
    ) -> CustomResult<Option<services::Request>, errors::ConnectorError> {
        Ok(Some(
            services::RequestBuilder::new()
                .method(services::Method::Get)
                .url(&types::PaymentsSyncType::get_url(self, req, connectors)?)
                .headers(types::PaymentsSyncType::get_headers(self, req, connectors)?)
                .build(),
        ))
    }

    fn get_error_response(
        &self,
        res: types::Response,
    ) -> CustomResult<ErrorResponse, errors::ConnectorError> {
        self.build_error_response(res)
    }

    fn handle_response(
        &self,
        data: &types::PaymentsSyncRouterData,
        res: types::Response,
    ) -> CustomResult<types::PaymentsSyncRouterData, errors::ConnectorError> {
        let response: shift4::Shift4PaymentsResponse = res
            .response
            .parse_struct("shift4 PaymentsResponse")
            .change_context(errors::ConnectorError::ResponseDeserializationFailed)?;
        types::RouterData::try_from(types::ResponseRouterData {
            response,
            data: data.clone(),
            http_code: res.status_code,
        })
        .change_context(errors::ConnectorError::ResponseHandlingFailed)
    }
}

impl api::PaymentCapture for Shift4 {}

impl ConnectorIntegration<api::Capture, types::PaymentsCaptureData, types::PaymentsResponseData>
    for Shift4
{
    fn get_headers(
        &self,
        req: &types::PaymentsCaptureRouterData,
        connectors: &settings::Connectors,
    ) -> CustomResult<Vec<(String, String)>, errors::ConnectorError> {
        self.build_headers(req, connectors)
    }

    fn get_content_type(&self) -> &'static str {
        self.common_get_content_type()
    }

    fn build_request(
        &self,
        req: &types::PaymentsCaptureRouterData,
        connectors: &settings::Connectors,
    ) -> CustomResult<Option<services::Request>, errors::ConnectorError> {
        Ok(Some(
            services::RequestBuilder::new()
                .method(services::Method::Post)
                .url(&types::PaymentsCaptureType::get_url(self, req, connectors)?)
                .headers(types::PaymentsCaptureType::get_headers(
                    self, req, connectors,
                )?)
                .build(),
        ))
    }

    fn handle_response(
        &self,
        data: &types::PaymentsCaptureRouterData,
        res: types::Response,
    ) -> CustomResult<types::PaymentsCaptureRouterData, errors::ConnectorError> {
        let response: shift4::Shift4PaymentsResponse = res
            .response
            .parse_struct("Shift4PaymentsResponse")
            .change_context(errors::ConnectorError::ResponseDeserializationFailed)?;
        types::ResponseRouterData {
            response,
            data: data.clone(),
            http_code: res.status_code,
        }
        .try_into()
        .change_context(errors::ConnectorError::ResponseHandlingFailed)
    }

    fn get_url(
        &self,
        req: &types::PaymentsCaptureRouterData,
        connectors: &settings::Connectors,
    ) -> CustomResult<String, errors::ConnectorError> {
        let connector_payment_id = req.request.connector_transaction_id.clone();
        Ok(format!(
            "{}charges/{}/capture",
            self.base_url(connectors),
            connector_payment_id
        ))
    }

    fn get_error_response(
        &self,
        res: types::Response,
    ) -> CustomResult<ErrorResponse, errors::ConnectorError> {
        self.build_error_response(res)
    }
}

impl api::PaymentSession for Shift4 {}

impl ConnectorIntegration<api::Session, types::PaymentsSessionData, types::PaymentsResponseData>
    for Shift4
{
    //TODO: implement sessions flow
}

impl api::PaymentAuthorize for Shift4 {}

impl ConnectorIntegration<api::Authorize, types::PaymentsAuthorizeData, types::PaymentsResponseData>
    for Shift4
{
    fn get_headers(
        &self,
        req: &types::PaymentsAuthorizeRouterData,
        connectors: &settings::Connectors,
    ) -> CustomResult<Vec<(String, String)>, errors::ConnectorError> {
        self.build_headers(req, connectors)
    }

    fn get_content_type(&self) -> &'static str {
        self.common_get_content_type()
    }

    fn get_url(
        &self,
        _req: &types::PaymentsAuthorizeRouterData,
        connectors: &settings::Connectors,
    ) -> CustomResult<String, errors::ConnectorError> {
        Ok(format!("{}charges", self.base_url(connectors)))
    }

    fn get_request_body(
        &self,
        req: &types::PaymentsAuthorizeRouterData,
    ) -> CustomResult<Option<String>, errors::ConnectorError> {
        let shift4_req = utils::Encode::<shift4::Shift4PaymentsRequest>::convert_and_encode(req)
            .change_context(errors::ConnectorError::RequestEncodingFailed)?;
        Ok(Some(shift4_req))
    }

    fn build_request(
        &self,
        req: &types::PaymentsAuthorizeRouterData,
        connectors: &settings::Connectors,
    ) -> CustomResult<Option<services::Request>, errors::ConnectorError> {
        Ok(Some(
            services::RequestBuilder::new()
                .method(services::Method::Post)
                .url(&types::PaymentsAuthorizeType::get_url(
                    self, req, connectors,
                )?)
                .headers(types::PaymentsAuthorizeType::get_headers(
                    self, req, connectors,
                )?)
                .body(types::PaymentsAuthorizeType::get_request_body(self, req)?)
                .build(),
        ))
    }
    fn handle_response(
        &self,
        data: &types::PaymentsAuthorizeRouterData,
        res: types::Response,
    ) -> CustomResult<types::PaymentsAuthorizeRouterData, errors::ConnectorError> {
        let response: shift4::Shift4PaymentsResponse = res
            .response
            .parse_struct("Shift4PaymentsResponse")
            .change_context(errors::ConnectorError::ResponseDeserializationFailed)?;
        types::ResponseRouterData {
            response,
            data: data.clone(),
            http_code: res.status_code,
        }
        .try_into()
        .change_context(errors::ConnectorError::ResponseHandlingFailed)
    }

    fn get_error_response(
        &self,
        res: types::Response,
    ) -> CustomResult<ErrorResponse, errors::ConnectorError> {
        self.build_error_response(res)
    }
}

impl api::Refund for Shift4 {}
impl api::RefundExecute for Shift4 {}
impl api::RefundSync for Shift4 {}

impl ConnectorIntegration<api::Execute, types::RefundsData, types::RefundsResponseData> for Shift4 {
    fn get_headers(
        &self,
        req: &types::RefundsRouterData<api::Execute>,
        connectors: &settings::Connectors,
    ) -> CustomResult<Vec<(String, String)>, errors::ConnectorError> {
        self.build_headers(req, connectors)
    }

    fn get_content_type(&self) -> &'static str {
        self.common_get_content_type()
    }

    fn get_url(
        &self,
        _req: &types::RefundsRouterData<api::Execute>,
        connectors: &settings::Connectors,
    ) -> CustomResult<String, errors::ConnectorError> {
        Ok(format!("{}refunds", self.base_url(connectors),))
    }

    fn get_request_body(
        &self,
        req: &types::RefundsRouterData<api::Execute>,
    ) -> CustomResult<Option<String>, errors::ConnectorError> {
        let shift4_req = utils::Encode::<shift4::Shift4RefundRequest>::convert_and_encode(req)
            .change_context(errors::ConnectorError::RequestEncodingFailed)?;
        Ok(Some(shift4_req))
    }

    fn build_request(
        &self,
        req: &types::RefundsRouterData<api::Execute>,
        connectors: &settings::Connectors,
    ) -> CustomResult<Option<services::Request>, errors::ConnectorError> {
        let request = services::RequestBuilder::new()
            .method(services::Method::Post)
            .url(&types::RefundExecuteType::get_url(self, req, connectors)?)
            .headers(types::RefundExecuteType::get_headers(
                self, req, connectors,
            )?)
            .body(types::RefundExecuteType::get_request_body(self, req)?)
            .build();
        Ok(Some(request))
    }

    fn handle_response(
        &self,
        data: &types::RefundsRouterData<api::Execute>,
        res: types::Response,
    ) -> CustomResult<types::RefundsRouterData<api::Execute>, errors::ConnectorError> {
        let response: shift4::RefundResponse = res
            .response
            .parse_struct("RefundResponse")
            .change_context(errors::ConnectorError::ResponseDeserializationFailed)?;
        types::ResponseRouterData {
            response,
            data: data.clone(),
            http_code: res.status_code,
        }
        .try_into()
        .change_context(errors::ConnectorError::ResponseHandlingFailed)
    }

    fn get_error_response(
        &self,
        res: types::Response,
    ) -> CustomResult<ErrorResponse, errors::ConnectorError> {
        self.build_error_response(res)
    }
}

impl ConnectorIntegration<api::RSync, types::RefundsData, types::RefundsResponseData> for Shift4 {
    fn get_headers(
        &self,
        req: &types::RefundSyncRouterData,
        connectors: &settings::Connectors,
    ) -> CustomResult<Vec<(String, String)>, errors::ConnectorError> {
        self.build_headers(req, connectors)
    }

    fn get_content_type(&self) -> &'static str {
        self.common_get_content_type()
    }

    fn get_url(
        &self,
        req: &types::RefundSyncRouterData,
        connectors: &settings::Connectors,
    ) -> CustomResult<String, errors::ConnectorError> {
        let refund_id = req.request.get_connector_refund_id()?;
        Ok(format!(
            "{}refunds/{}",
            self.base_url(connectors),
            refund_id
        ))
    }

    fn build_request(
        &self,
        req: &types::RefundSyncRouterData,
        connectors: &settings::Connectors,
    ) -> CustomResult<Option<services::Request>, errors::ConnectorError> {
        Ok(Some(
            services::RequestBuilder::new()
                .method(services::Method::Get)
                .url(&types::RefundSyncType::get_url(self, req, connectors)?)
                .headers(types::RefundSyncType::get_headers(self, req, connectors)?)
                .body(types::RefundSyncType::get_request_body(self, req)?)
                .build(),
        ))
    }

    fn handle_response(
        &self,
        data: &types::RefundSyncRouterData,
        res: types::Response,
    ) -> CustomResult<types::RefundSyncRouterData, errors::ConnectorError> {
        let response: shift4::RefundResponse =
            res.response
                .parse_struct("shift4 RefundResponse")
                .change_context(errors::ConnectorError::ResponseDeserializationFailed)?;
        types::ResponseRouterData {
            response,
            data: data.clone(),
            http_code: res.status_code,
        }
        .try_into()
        .change_context(errors::ConnectorError::ResponseHandlingFailed)
    }

    fn get_error_response(
        &self,
        res: types::Response,
    ) -> CustomResult<ErrorResponse, errors::ConnectorError> {
        self.build_error_response(res)
    }
}

#[async_trait::async_trait]
impl api::IncomingWebhook for Shift4 {
    fn get_webhook_object_reference_id(
        &self,
        request: &api::IncomingWebhookRequestDetails<'_>,
    ) -> CustomResult<String, errors::ConnectorError> {
        let details: shift4::Shift4WebhookObjectId = request
            .body
            .parse_struct("Shift4WebhookObjectId")
            .change_context(errors::ConnectorError::WebhookReferenceIdNotFound)?;

        Ok(details.data.id)
    }

    fn get_webhook_event_type(
        &self,
        request: &api::IncomingWebhookRequestDetails<'_>,
    ) -> CustomResult<api::IncomingWebhookEvent, errors::ConnectorError> {
        let details: shift4::Shift4WebhookObjectEventType = request
            .body
            .parse_struct("Shift4WebhookObjectEventType")
            .change_context(errors::ConnectorError::WebhookEventTypeNotFound)?;
        Ok(match details.event_type {
            shift4::Shift4WebhookEvent::ChargeSucceeded => {
                api::IncomingWebhookEvent::PaymentIntentSuccess
            }
        })
    }

    fn get_webhook_resource_object(
        &self,
        request: &api::IncomingWebhookRequestDetails<'_>,
    ) -> CustomResult<serde_json::Value, errors::ConnectorError> {
        let details: shift4::Shift4WebhookObjectResource = request
            .body
            .parse_struct("Shift4WebhookObjectResource")
            .change_context(errors::ConnectorError::WebhookResourceObjectNotFound)?;
        Ok(details.data)
    }
}<|MERGE_RESOLUTION|>--- conflicted
+++ resolved
@@ -10,16 +10,8 @@
 use crate::{
     configs::settings,
     consts,
-<<<<<<< HEAD
     core::errors::{self, CustomResult},
-    headers, logger,
-=======
-    core::{
-        errors::{self, CustomResult},
-        payments,
-    },
     headers,
->>>>>>> e102cae7
     services::{self, ConnectorIntegration},
     types::{
         self,
