--- conflicted
+++ resolved
@@ -8,11 +8,7 @@
 use masking::{ExposeInterface, PeekInterface};
 use transformers as paypal;
 
-<<<<<<< HEAD
-use self::transformers::{auth_headers, PaypalAuthResponse, PaypalMeta};
-=======
-use self::transformers::{PaypalAuthResponse, PaypalMeta, PaypalWebhookEventType};
->>>>>>> 8125ea19
+use self::transformers::{auth_headers, PaypalAuthResponse, PaypalMeta, PaypalWebhookEventType};
 use super::utils::PaymentsCompleteAuthorizeRequestData;
 use crate::{
     configs::settings,
@@ -34,12 +30,8 @@
     types::{
         self,
         api::{self, CompleteAuthorize, ConnectorCommon, ConnectorCommonExt, VerifyWebhookSource},
-<<<<<<< HEAD
         ConnectorAuthType, ErrorResponse, Response,
-=======
         transformers::ForeignFrom,
-        ErrorResponse, Response,
->>>>>>> 8125ea19
     },
     utils::{self, BytesExt},
 };
@@ -137,11 +129,11 @@
                     format!("Bearer {}", access_token.token.peek()).into_masked(),
                 ),
                 (
-                    auth_headers::PREFER.to_string(),
+                    "Prefer".to_string(),
                     "return=representation".to_string().into(),
                 ),
                 (
-                    auth_headers::PAYPAL_REQUEST_ID.to_string(),
+                    "PayPal-Request-Id".to_string(),
                     key.to_string().into_masked(),
                 ),
             ];
@@ -217,7 +209,7 @@
             .change_context(errors::ConnectorError::FailedToObtainAuthType)?;
         Ok(vec![(
             headers::AUTHORIZATION.to_string(),
-            auth.client_secret.into_masked(),
+            auth.api_key.into_masked(),
         )])
     }
 
@@ -323,9 +315,9 @@
             .change_context(errors::ConnectorError::FailedToObtainAuthType)?;
 
         let auth_id = auth
-            .client_id
-            .zip(auth.client_secret)
-            .map(|(client_id, client_secret)| format!("{}:{}", client_id, client_secret));
+            .key1
+            .zip(auth.api_key)
+            .map(|(key1, api_key)| format!("{}:{}", key1, api_key));
         let auth_val = format!("Basic {}", consts::BASE64_ENGINE.encode(auth_id.peek()));
 
         Ok(vec![
@@ -1048,9 +1040,9 @@
             .change_context(errors::ConnectorError::FailedToObtainAuthType)?;
 
         let auth_id = auth
-            .client_id
-            .zip(auth.client_secret)
-            .map(|(client_id, client_secret)| format!("{}:{}", client_id, client_secret));
+            .key1
+            .zip(auth.api_key)
+            .map(|(key1, api_key)| format!("{}:{}", key1, api_key));
         let auth_val = format!("Basic {}", consts::BASE64_ENGINE.encode(auth_id.peek()));
 
         Ok(vec![
