--- conflicted
+++ resolved
@@ -126,7 +126,6 @@
     db: &dyn crate::db::StorageInterface,
     merchant_id: impl AsRef<str>,
 ) -> CustomResult<Vec<u8>, crate::core::errors::StorageError> {
-<<<<<<< HEAD
     let merchant_id = merchant_id.as_ref();
     let key = db
         .get_merchant_key_store_by_merchant_id(merchant_id)
@@ -134,8 +133,6 @@
         .key
         .into_inner();
     Ok(key.expose())
-=======
-    Ok(Vec::new())
 }
 
 #[async_trait]
@@ -160,5 +157,4 @@
             .await
             .transpose()
     }
->>>>>>> ed08dd51
 }