--- conflicted
+++ resolved
@@ -303,11 +303,7 @@
                 enums::Connector::Airwallex => Ok(Box::new(&connector::Airwallex)),
                 enums::Connector::Authorizedotnet => Ok(Box::new(&connector::Authorizedotnet)),
                 enums::Connector::Bambora => Ok(Box::new(&connector::Bambora)),
-<<<<<<< HEAD
                 enums::Connector::Bankofamerica => Ok(Box::new(&connector::Bankofamerica)),
-=======
-                // enums::Connector::Bankofamerica => Ok(Box::new(&connector::Bankofamerica)), Added as template code for future usage
->>>>>>> fd67657f
                 enums::Connector::Bitpay => Ok(Box::new(&connector::Bitpay)),
                 enums::Connector::Bluesnap => Ok(Box::new(&connector::Bluesnap)),
                 enums::Connector::Boku => Ok(Box::new(&connector::Boku)),
