use router_env::Flow;

#[derive(Clone, Debug, strum::Display)]
#[strum(serialize_all = "snake_case")]
pub enum ApiIdentifier {
    Payments,
    Refunds,
    Webhooks,
    MerchantAccount,
    MerchantConnector,
    Configs,
    Customers,
    Ephemeral,
    Mandates,
    PaymentMethods,
    Payouts,
    Disputes,
    CardsInfo,
    Files,
    Cache,
    Business,
    Verification,
    ApiKeys,
    PaymentLink,
    Routing,
    Gsm,
}

impl From<Flow> for ApiIdentifier {
    fn from(flow: Flow) -> Self {
        match flow {
            Flow::MerchantsAccountCreate
            | Flow::MerchantsAccountRetrieve
            | Flow::MerchantsAccountUpdate
            | Flow::MerchantsAccountDelete
            | Flow::MerchantAccountList => Self::MerchantAccount,

            Flow::RoutingCreateConfig
            | Flow::RoutingLinkConfig
            | Flow::RoutingUnlinkConfig
            | Flow::RoutingRetrieveConfig
            | Flow::RoutingRetrieveActiveConfig
            | Flow::RoutingRetrieveDefaultConfig
            | Flow::RoutingRetrieveDictionary
            | Flow::RoutingUpdateConfig
            | Flow::RoutingUpdateDefaultConfig
            | Flow::RoutingDeleteConfig => Self::Routing,

            Flow::MerchantConnectorsCreate
            | Flow::MerchantConnectorsRetrieve
            | Flow::MerchantConnectorsUpdate
            | Flow::MerchantConnectorsDelete
            | Flow::MerchantConnectorsList => Self::MerchantConnector,

            Flow::ConfigKeyCreate
            | Flow::ConfigKeyFetch
            | Flow::ConfigKeyUpdate
            | Flow::CreateConfigKey => Self::Configs,

            Flow::CustomersCreate
            | Flow::CustomersRetrieve
            | Flow::CustomersUpdate
            | Flow::CustomersDelete
            | Flow::CustomersGetMandates
            | Flow::CustomersList => Self::Customers,

            Flow::EphemeralKeyCreate | Flow::EphemeralKeyDelete => Self::Ephemeral,

            Flow::MandatesRetrieve | Flow::MandatesRevoke | Flow::MandatesList => Self::Mandates,

            Flow::PaymentMethodsCreate
            | Flow::PaymentMethodsList
            | Flow::CustomerPaymentMethodsList
            | Flow::PaymentMethodsRetrieve
            | Flow::PaymentMethodsUpdate
            | Flow::PaymentMethodsDelete
            | Flow::ValidatePaymentMethod => Self::PaymentMethods,

            Flow::PaymentsCreate
            | Flow::PaymentsRetrieve
            | Flow::PaymentsUpdate
            | Flow::PaymentsConfirm
            | Flow::PaymentsCapture
            | Flow::PaymentsCancel
            | Flow::PaymentsApprove
            | Flow::PaymentsReject
            | Flow::PaymentsSessionToken
            | Flow::PaymentsStart
            | Flow::PaymentsList
            | Flow::PaymentsRedirect => Self::Payments,

            Flow::PayoutsCreate
            | Flow::PayoutsRetrieve
            | Flow::PayoutsUpdate
            | Flow::PayoutsCancel
            | Flow::PayoutsFulfill
            | Flow::PayoutsAccounts => Self::Payouts,

            Flow::RefundsCreate
            | Flow::RefundsRetrieve
            | Flow::RefundsUpdate
            | Flow::RefundsList => Self::Refunds,

            Flow::IncomingWebhookReceive => Self::Webhooks,

            Flow::ApiKeyCreate
            | Flow::ApiKeyRetrieve
            | Flow::ApiKeyUpdate
            | Flow::ApiKeyRevoke
            | Flow::ApiKeyList => Self::ApiKeys,

            Flow::DisputesRetrieve
            | Flow::DisputesList
            | Flow::DisputesEvidenceSubmit
            | Flow::AttachDisputeEvidence
            | Flow::RetrieveDisputeEvidence => Self::Disputes,

            Flow::CardsInfo => Self::CardsInfo,

            Flow::CreateFile | Flow::DeleteFile | Flow::RetrieveFile => Self::Files,

            Flow::CacheInvalidate => Self::Cache,

            Flow::BusinessProfileCreate
            | Flow::BusinessProfileUpdate
            | Flow::BusinessProfileRetrieve
            | Flow::BusinessProfileDelete
            | Flow::BusinessProfileList => Self::Business,

            Flow::PaymentLinkRetrieve | Flow::PaymentLinkInitiate | Flow::PaymentLinkList => {
                Self::PaymentLink
            }

<<<<<<< HEAD
            Flow::Verification => Self::Verification,
=======
            Flow::PaymentLinkInitiate | Flow::PaymentLinkRetrieve => Self::PaymentLink,
>>>>>>> 20c4226a
            Flow::GsmRuleCreate
            | Flow::GsmRuleRetrieve
            | Flow::GsmRuleUpdate
            | Flow::GsmRuleDelete => Self::Gsm,
        }
    }
}<|MERGE_RESOLUTION|>--- conflicted
+++ resolved
@@ -131,11 +131,8 @@
                 Self::PaymentLink
             }
 
-<<<<<<< HEAD
             Flow::Verification => Self::Verification,
-=======
-            Flow::PaymentLinkInitiate | Flow::PaymentLinkRetrieve => Self::PaymentLink,
->>>>>>> 20c4226a
+
             Flow::GsmRuleCreate
             | Flow::GsmRuleRetrieve
             | Flow::GsmRuleUpdate
