pub mod aci;
pub mod adyen;
pub mod airwallex;
pub mod applepay;
pub mod authorizedotnet;
pub mod bambora;
pub mod bluesnap;
pub mod braintree;
pub mod checkout;
pub mod cybersource;
pub mod dlocal;
pub mod fiserv;
pub mod globalpay;
pub mod klarna;
pub mod multisafepay;
pub mod nuvei;
pub mod paypal;
pub mod payu;
pub mod rapyd;
pub mod shift4;
pub mod stripe;
pub mod trustpay;
pub mod utils;
pub mod worldline;
pub mod worldpay;

pub use self::{
    aci::Aci, adyen::Adyen, airwallex::Airwallex, applepay::Applepay,
    authorizedotnet::Authorizedotnet, bambora::Bambora, bluesnap::Bluesnap, braintree::Braintree,
    checkout::Checkout, cybersource::Cybersource, dlocal::Dlocal, fiserv::Fiserv,
<<<<<<< HEAD
    globalpay::Globalpay, klarna::Klarna, multisafepay::Multisafepay, nuvei::Nuvei, paypal::Paypal,
    payu::Payu, rapyd::Rapyd, shift4::Shift4, stripe::Stripe, worldline::Worldline,
=======
    globalpay::Globalpay, klarna::Klarna, multisafepay::Multisafepay, nuvei::Nuvei, payu::Payu,
    rapyd::Rapyd, shift4::Shift4, stripe::Stripe, trustpay::Trustpay, worldline::Worldline,
>>>>>>> 7f5e5d86
    worldpay::Worldpay,
};<|MERGE_RESOLUTION|>--- conflicted
+++ resolved
@@ -28,12 +28,7 @@
     aci::Aci, adyen::Adyen, airwallex::Airwallex, applepay::Applepay,
     authorizedotnet::Authorizedotnet, bambora::Bambora, bluesnap::Bluesnap, braintree::Braintree,
     checkout::Checkout, cybersource::Cybersource, dlocal::Dlocal, fiserv::Fiserv,
-<<<<<<< HEAD
     globalpay::Globalpay, klarna::Klarna, multisafepay::Multisafepay, nuvei::Nuvei, paypal::Paypal,
-    payu::Payu, rapyd::Rapyd, shift4::Shift4, stripe::Stripe, worldline::Worldline,
-=======
-    globalpay::Globalpay, klarna::Klarna, multisafepay::Multisafepay, nuvei::Nuvei, payu::Payu,
-    rapyd::Rapyd, shift4::Shift4, stripe::Stripe, trustpay::Trustpay, worldline::Worldline,
->>>>>>> 7f5e5d86
-    worldpay::Worldpay,
+    payu::Payu, rapyd::Rapyd, shift4::Shift4, stripe::Stripe, trustpay::Trustpay,
+    worldline::Worldline, worldpay::Worldpay,
 };