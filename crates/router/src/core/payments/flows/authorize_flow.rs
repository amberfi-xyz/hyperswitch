use async_trait::async_trait;
use error_stack;

use super::{ConstructFlowSpecificData, Feature};
use crate::{
    core::{
        errors::{self, ConnectorErrorExt, RouterResult},
        mandate,
        payments::{
            self, access_token, customers, helpers, tokenization, transformers, PaymentData,
        },
    },
    logger,
    routes::{metrics, AppState},
    services,
    types::{self, api, domain},
};

#[async_trait]
impl
    ConstructFlowSpecificData<
        api::Authorize,
        types::PaymentsAuthorizeData,
        types::PaymentsResponseData,
    > for PaymentData<api::Authorize>
{
    async fn construct_router_data<'a>(
        &self,
        state: &AppState,
        connector_id: &str,
        merchant_account: &domain::MerchantAccount,
        key_store: &domain::MerchantKeyStore,
        customer: &Option<domain::Customer>,
        merchant_connector_account: &helpers::MerchantConnectorAccountType,
    ) -> RouterResult<
        types::RouterData<
            api::Authorize,
            types::PaymentsAuthorizeData,
            types::PaymentsResponseData,
        >,
    > {
        Box::pin(transformers::construct_payment_router_data::<
            api::Authorize,
            types::PaymentsAuthorizeData,
        >(
            state,
            self.clone(),
            connector_id,
            merchant_account,
            key_store,
            customer,
            merchant_connector_account,
        ))
        .await
    }
}
#[async_trait]
impl Feature<api::Authorize, types::PaymentsAuthorizeData> for types::PaymentsAuthorizeRouterData {
    async fn decide_flows<'a>(
        mut self,
        state: &AppState,
        connector: &api::ConnectorData,
        maybe_customer: &Option<domain::Customer>,
        call_connector_action: payments::CallConnectorAction,
        merchant_account: &domain::MerchantAccount,
        connector_request: Option<services::Request>,
        key_store: &domain::MerchantKeyStore,
    ) -> RouterResult<Self> {
        let connector_integration: services::BoxedConnectorIntegration<
            '_,
            api::Authorize,
            types::PaymentsAuthorizeData,
            types::PaymentsResponseData,
        > = connector.connector.get_connector_integration();
        connector
            .connector
            .validate_capture_method(self.request.capture_method)
            .to_payment_failed_response()?;
        if self.request.surcharge_details.is_some() {
            connector
                .connector
                .validate_if_surcharge_implemented()
                .to_payment_failed_response()?;
        }

        if self.should_proceed_with_authorize() {
            self.decide_authentication_type();
            logger::debug!(auth_type=?self.auth_type);
            let resp = services::execute_connector_processing_step(
                state,
                connector_integration,
                &self,
                call_connector_action,
                connector_request,
            )
            .await
            .to_payment_failed_response()?;

            metrics::PAYMENT_COUNT.add(&metrics::CONTEXT, 1, &[]); // Metrics

<<<<<<< HEAD
            let save_payment_result = Box::pin(tokenization::save_payment_method(
                state,
                connector,
                resp.to_owned(),
                maybe_customer,
                merchant_account,
                self.request.payment_method_type,
                key_store,
            ))
            .await;

            let pm_id = match save_payment_result {
                Ok(payment_method_id) => Ok(payment_method_id),
                Err(error) => {
                    if resp.request.setup_mandate_details.clone().is_some() {
                        Err(error)
                    } else {
                        logger::error!(save_payment_method_error=?error);
                        Ok(None)
=======
            if resp.request.setup_mandate_details.clone().is_some() {
                let payment_method_id = tokenization::save_payment_method(
                    state,
                    connector,
                    resp.to_owned(),
                    maybe_customer,
                    merchant_account,
                    self.request.payment_method_type,
                    key_store,
                )
                .await?;
                Ok(mandate::mandate_procedure(
                    state,
                    resp,
                    maybe_customer,
                    payment_method_id,
                    connector.merchant_connector_id.clone(),
                )
                .await?)
            } else {
                let connector = connector.clone();
                let response = resp.clone();
                let maybe_customer = maybe_customer.clone();
                let merchant_account = merchant_account.clone();
                let key_store = key_store.clone();
                let state = state.clone();

                logger::info!("Initiating async call to save_payment_method in locker");

                tokio::spawn(async move {
                    logger::info!("Starting async call to save_payment_method in locker");

                    let result = tokenization::save_payment_method(
                        &state,
                        &connector,
                        response,
                        &maybe_customer,
                        &merchant_account,
                        self.request.payment_method_type,
                        &key_store,
                    )
                    .await;

                    if let Err(err) = result {
                        logger::error!("Asynchronously saving card in locker failed : {:?}", err);
>>>>>>> aab8f603
                    }
                });

                Ok(resp)
            }
        } else {
            Ok(self.clone())
        }
    }

    async fn add_access_token<'a>(
        &self,
        state: &AppState,
        connector: &api::ConnectorData,
        merchant_account: &domain::MerchantAccount,
    ) -> RouterResult<types::AddAccessTokenResult> {
        access_token::add_access_token(state, connector, merchant_account, self).await
    }

    async fn add_payment_method_token<'a>(
        &mut self,
        state: &AppState,
        connector: &api::ConnectorData,
        tokenization_action: &payments::TokenizationAction,
    ) -> RouterResult<Option<String>> {
        let request = self.request.clone();
        tokenization::add_payment_method_token(
            state,
            connector,
            tokenization_action,
            self,
            types::PaymentMethodTokenizationData::try_from(request)?,
        )
        .await
    }

    async fn preprocessing_steps<'a>(
        self,
        state: &AppState,
        connector: &api::ConnectorData,
    ) -> RouterResult<Self> {
        authorize_preprocessing_steps(state, &self, true, connector).await
    }

    async fn create_connector_customer<'a>(
        &self,
        state: &AppState,
        connector: &api::ConnectorData,
    ) -> RouterResult<Option<String>> {
        customers::create_connector_customer(
            state,
            connector,
            self,
            types::ConnectorCustomerData::try_from(self)?,
        )
        .await
    }

    async fn build_flow_specific_connector_request(
        &mut self,
        state: &AppState,
        connector: &api::ConnectorData,
        call_connector_action: payments::CallConnectorAction,
    ) -> RouterResult<(Option<services::Request>, bool)> {
        match call_connector_action {
            payments::CallConnectorAction::Trigger => {
                let connector_integration: services::BoxedConnectorIntegration<
                    '_,
                    api::Authorize,
                    types::PaymentsAuthorizeData,
                    types::PaymentsResponseData,
                > = connector.connector.get_connector_integration();

                connector_integration
                    .execute_pretasks(self, state)
                    .await
                    .to_payment_failed_response()?;

                metrics::EXECUTE_PRETASK_COUNT.add(
                    &metrics::CONTEXT,
                    1,
                    &[
                        metrics::request::add_attributes(
                            "connector",
                            connector.connector_name.to_string(),
                        ),
                        metrics::request::add_attributes("flow", format!("{:?}", api::Authorize)),
                    ],
                );

                logger::debug!(completed_pre_tasks=?true);

                if self.should_proceed_with_authorize() {
                    self.decide_authentication_type();
                    logger::debug!(auth_type=?self.auth_type);

                    Ok((
                        connector_integration
                            .build_request(self, &state.conf.connectors)
                            .to_payment_failed_response()?,
                        true,
                    ))
                } else {
                    Ok((None, false))
                }
            }
            _ => Ok((None, true)),
        }
    }
}

impl types::PaymentsAuthorizeRouterData {
    fn decide_authentication_type(&mut self) {
        if self.auth_type == diesel_models::enums::AuthenticationType::ThreeDs
            && !self.request.enrolled_for_3ds
        {
            self.auth_type = diesel_models::enums::AuthenticationType::NoThreeDs
        }
    }

    /// to decide if we need to proceed with authorize or not, Eg: If any of the pretask returns `redirection_response` then we should not proceed with authorize call
    fn should_proceed_with_authorize(&self) -> bool {
        match &self.response {
            Ok(types::PaymentsResponseData::TransactionResponse {
                redirection_data, ..
            }) => !redirection_data.is_some(),
            _ => true,
        }
    }
}

impl mandate::MandateBehaviour for types::PaymentsAuthorizeData {
    fn get_amount(&self) -> i64 {
        self.amount
    }
    fn get_mandate_id(&self) -> Option<&api_models::payments::MandateIds> {
        self.mandate_id.as_ref()
    }
    fn get_payment_method_data(&self) -> api_models::payments::PaymentMethodData {
        self.payment_method_data.clone()
    }
    fn get_setup_future_usage(&self) -> Option<diesel_models::enums::FutureUsage> {
        self.setup_future_usage
    }
    fn get_setup_mandate_details(&self) -> Option<&data_models::mandates::MandateData> {
        self.setup_mandate_details.as_ref()
    }

    fn set_mandate_id(&mut self, new_mandate_id: Option<api_models::payments::MandateIds>) {
        self.mandate_id = new_mandate_id;
    }
}

pub async fn authorize_preprocessing_steps<F: Clone>(
    state: &AppState,
    router_data: &types::RouterData<F, types::PaymentsAuthorizeData, types::PaymentsResponseData>,
    confirm: bool,
    connector: &api::ConnectorData,
) -> RouterResult<types::RouterData<F, types::PaymentsAuthorizeData, types::PaymentsResponseData>> {
    if confirm {
        let connector_integration: services::BoxedConnectorIntegration<
            '_,
            api::PreProcessing,
            types::PaymentsPreProcessingData,
            types::PaymentsResponseData,
        > = connector.connector.get_connector_integration();

        let preprocessing_request_data =
            types::PaymentsPreProcessingData::try_from(router_data.request.to_owned())?;

        let preprocessing_response_data: Result<types::PaymentsResponseData, types::ErrorResponse> =
            Err(types::ErrorResponse::default());

        let preprocessing_router_data =
            payments::helpers::router_data_type_conversion::<_, api::PreProcessing, _, _, _, _>(
                router_data.clone(),
                preprocessing_request_data,
                preprocessing_response_data,
            );

        let resp = services::execute_connector_processing_step(
            state,
            connector_integration,
            &preprocessing_router_data,
            payments::CallConnectorAction::Trigger,
            None,
        )
        .await
        .to_payment_failed_response()?;

        metrics::PREPROCESSING_STEPS_COUNT.add(
            &metrics::CONTEXT,
            1,
            &[
                metrics::request::add_attributes("connector", connector.connector_name.to_string()),
                metrics::request::add_attributes(
                    "payment_method",
                    router_data.payment_method.to_string(),
                ),
                metrics::request::add_attributes(
                    "payment_method_type",
                    router_data
                        .request
                        .payment_method_type
                        .as_ref()
                        .map(|inner| inner.to_string())
                        .unwrap_or("null".to_string()),
                ),
            ],
        );

        let authorize_router_data =
            payments::helpers::router_data_type_conversion::<_, F, _, _, _, _>(
                resp.clone(),
                router_data.request.to_owned(),
                resp.response,
            );

        Ok(authorize_router_data)
    } else {
        Ok(router_data.clone())
    }
}

impl<F> TryFrom<&types::RouterData<F, types::PaymentsAuthorizeData, types::PaymentsResponseData>>
    for types::ConnectorCustomerData
{
    type Error = error_stack::Report<errors::ApiErrorResponse>;

    fn try_from(
        data: &types::RouterData<F, types::PaymentsAuthorizeData, types::PaymentsResponseData>,
    ) -> Result<Self, Self::Error> {
        Ok(Self {
            email: data.request.email.clone(),
            payment_method_data: data.request.payment_method_data.clone(),
            description: None,
            phone: None,
            name: None,
            preprocessing_id: data.preprocessing_id.clone(),
        })
    }
}

impl TryFrom<types::PaymentsAuthorizeData> for types::PaymentMethodTokenizationData {
    type Error = error_stack::Report<errors::ApiErrorResponse>;

    fn try_from(data: types::PaymentsAuthorizeData) -> Result<Self, Self::Error> {
        Ok(Self {
            payment_method_data: data.payment_method_data,
            browser_info: data.browser_info,
            currency: data.currency,
            amount: Some(data.amount),
        })
    }
}

impl TryFrom<types::PaymentsAuthorizeData> for types::PaymentsPreProcessingData {
    type Error = error_stack::Report<errors::ApiErrorResponse>;

    fn try_from(data: types::PaymentsAuthorizeData) -> Result<Self, Self::Error> {
        Ok(Self {
            payment_method_data: Some(data.payment_method_data),
            amount: Some(data.amount),
            email: data.email,
            currency: Some(data.currency),
            payment_method_type: data.payment_method_type,
            setup_mandate_details: data.setup_mandate_details,
            capture_method: data.capture_method,
            order_details: data.order_details,
            router_return_url: data.router_return_url,
            webhook_url: data.webhook_url,
            complete_authorize_url: data.complete_authorize_url,
            browser_info: data.browser_info,
            surcharge_details: data.surcharge_details,
        })
    }
}<|MERGE_RESOLUTION|>--- conflicted
+++ resolved
@@ -98,29 +98,8 @@
 
             metrics::PAYMENT_COUNT.add(&metrics::CONTEXT, 1, &[]); // Metrics
 
-<<<<<<< HEAD
-            let save_payment_result = Box::pin(tokenization::save_payment_method(
-                state,
-                connector,
-                resp.to_owned(),
-                maybe_customer,
-                merchant_account,
-                self.request.payment_method_type,
-                key_store,
-            ))
-            .await;
-
-            let pm_id = match save_payment_result {
-                Ok(payment_method_id) => Ok(payment_method_id),
-                Err(error) => {
-                    if resp.request.setup_mandate_details.clone().is_some() {
-                        Err(error)
-                    } else {
-                        logger::error!(save_payment_method_error=?error);
-                        Ok(None)
-=======
             if resp.request.setup_mandate_details.clone().is_some() {
-                let payment_method_id = tokenization::save_payment_method(
+                let payment_method_id = Box::pin(tokenization::save_payment_method(
                     state,
                     connector,
                     resp.to_owned(),
@@ -128,7 +107,7 @@
                     merchant_account,
                     self.request.payment_method_type,
                     key_store,
-                )
+                ))
                 .await?;
                 Ok(mandate::mandate_procedure(
                     state,
@@ -151,7 +130,7 @@
                 tokio::spawn(async move {
                     logger::info!("Starting async call to save_payment_method in locker");
 
-                    let result = tokenization::save_payment_method(
+                    let result = Box::pin(tokenization::save_payment_method(
                         &state,
                         &connector,
                         response,
@@ -159,12 +138,11 @@
                         &merchant_account,
                         self.request.payment_method_type,
                         &key_store,
-                    )
+                    ))
                     .await;
 
                     if let Err(err) = result {
                         logger::error!("Asynchronously saving card in locker failed : {:?}", err);
->>>>>>> aab8f603
                     }
                 });
 
