use std::borrow::Cow;

use base64::Engine;
use common_utils::{
    ext_traits::{AsyncExt, ByteSliceExt, ValueExt},
    fp_utils, generate_id, pii,
};
use data_models::{
    mandates::MandateData,
    payments::{payment_attempt::PaymentAttempt, payment_intent::PaymentIntent},
};
use diesel_models::enums;
// TODO : Evaluate all the helper functions ()
use error_stack::{report, IntoReport, ResultExt};
#[cfg(feature = "kms")]
use external_services::kms;
use josekit::jwe;
use masking::{ExposeInterface, PeekInterface};
use openssl::{
    derive::Deriver,
    pkey::PKey,
    symm::{decrypt_aead, Cipher},
};
use router_env::{instrument, logger, tracing};
use time::Duration;
use uuid::Uuid;
use x509_parser::parse_x509_certificate;

use super::{
    operations::{BoxedOperation, Operation, PaymentResponse},
    CustomerDetails, PaymentData,
};
use crate::{
    configs::settings::{ConnectorRequestReferenceIdConfig, Server, TempLockerDisableConfig},
    connector,
    consts::{self, BASE64_ENGINE},
    core::{
        errors::{self, CustomResult, RouterResult, StorageErrorExt},
        payment_methods::{cards, vault, PaymentMethodRetrieve},
        payments,
    },
    db::StorageInterface,
    routes::{metrics, payment_methods, AppState},
    services,
    types::{
        api::{self, admin, enums as api_enums, MandateValidationFieldsExt},
        domain::{
            self,
            types::{self, AsyncLift},
        },
        storage::{self, enums as storage_enums, ephemeral_key, CustomerUpdate::Update},
        transformers::{ForeignFrom, ForeignTryFrom},
        ErrorResponse, MandateReference, RouterData,
    },
    utils::{
        self,
        crypto::{self, SignMessage},
        OptionExt, StringExt,
    },
};

pub fn create_identity_from_certificate_and_key(
    encoded_certificate: String,
    encoded_certificate_key: String,
) -> Result<reqwest::Identity, error_stack::Report<errors::ApiClientError>> {
    let decoded_certificate = BASE64_ENGINE
        .decode(encoded_certificate)
        .into_report()
        .change_context(errors::ApiClientError::CertificateDecodeFailed)?;

    let decoded_certificate_key = BASE64_ENGINE
        .decode(encoded_certificate_key)
        .into_report()
        .change_context(errors::ApiClientError::CertificateDecodeFailed)?;

    let certificate = String::from_utf8(decoded_certificate)
        .into_report()
        .change_context(errors::ApiClientError::CertificateDecodeFailed)?;

    let certificate_key = String::from_utf8(decoded_certificate_key)
        .into_report()
        .change_context(errors::ApiClientError::CertificateDecodeFailed)?;

    reqwest::Identity::from_pkcs8_pem(certificate.as_bytes(), certificate_key.as_bytes())
        .into_report()
        .change_context(errors::ApiClientError::CertificateDecodeFailed)
}

pub fn filter_mca_based_on_business_profile(
    merchant_connector_accounts: Vec<domain::MerchantConnectorAccount>,
    profile_id: Option<String>,
) -> Vec<domain::MerchantConnectorAccount> {
    if let Some(profile_id) = profile_id {
        merchant_connector_accounts
            .into_iter()
            .filter(|mca| mca.profile_id.as_ref() == Some(&profile_id))
            .collect::<Vec<_>>()
    } else {
        merchant_connector_accounts
    }
}

#[instrument(skip_all)]
#[allow(clippy::too_many_arguments)]
pub async fn create_or_update_address_for_payment_by_request(
    db: &dyn StorageInterface,
    req_address: Option<&api::Address>,
    address_id: Option<&str>,
    merchant_id: &str,
    customer_id: Option<&String>,
    merchant_key_store: &domain::MerchantKeyStore,
    payment_id: &str,
    storage_scheme: storage_enums::MerchantStorageScheme,
) -> CustomResult<Option<domain::Address>, errors::ApiErrorResponse> {
    let key = merchant_key_store.key.get_inner().peek();

    Ok(match address_id {
        Some(id) => match req_address {
            Some(address) => {
                let address_update = async {
                    Ok(storage::AddressUpdate::Update {
                        city: address
                            .address
                            .as_ref()
                            .and_then(|value| value.city.clone()),
                        country: address.address.as_ref().and_then(|value| value.country),
                        line1: address
                            .address
                            .as_ref()
                            .and_then(|value| value.line1.clone())
                            .async_lift(|inner| types::encrypt_optional(inner, key))
                            .await?,
                        line2: address
                            .address
                            .as_ref()
                            .and_then(|value| value.line2.clone())
                            .async_lift(|inner| types::encrypt_optional(inner, key))
                            .await?,
                        line3: address
                            .address
                            .as_ref()
                            .and_then(|value| value.line3.clone())
                            .async_lift(|inner| types::encrypt_optional(inner, key))
                            .await?,
                        state: address
                            .address
                            .as_ref()
                            .and_then(|value| value.state.clone())
                            .async_lift(|inner| types::encrypt_optional(inner, key))
                            .await?,
                        zip: address
                            .address
                            .as_ref()
                            .and_then(|value| value.zip.clone())
                            .async_lift(|inner| types::encrypt_optional(inner, key))
                            .await?,
                        first_name: address
                            .address
                            .as_ref()
                            .and_then(|value| value.first_name.clone())
                            .async_lift(|inner| types::encrypt_optional(inner, key))
                            .await?,
                        last_name: address
                            .address
                            .as_ref()
                            .and_then(|value| value.last_name.clone())
                            .async_lift(|inner| types::encrypt_optional(inner, key))
                            .await?,
                        phone_number: address
                            .phone
                            .as_ref()
                            .and_then(|value| value.number.clone())
                            .async_lift(|inner| types::encrypt_optional(inner, key))
                            .await?,
                        country_code: address
                            .phone
                            .as_ref()
                            .and_then(|value| value.country_code.clone()),
                    })
                }
                .await
                .change_context(errors::ApiErrorResponse::InternalServerError)
                .attach_printable("Failed while encrypting address")?;
                Some(
                    db.update_address(id.to_owned(), address_update, merchant_key_store)
                        .await
                        .to_not_found_response(errors::ApiErrorResponse::AddressNotFound)?,
                )
            }
            None => Some(
                db.find_address_by_merchant_id_payment_id_address_id(
                    merchant_id,
                    payment_id,
                    id,
                    merchant_key_store,
                    storage_scheme,
                )
                .await,
            )
            .transpose()
            .to_not_found_response(errors::ApiErrorResponse::AddressNotFound)?,
        },
        None => match req_address {
            Some(address) => {
                // generate a new address here
                let customer_id = customer_id.get_required_value("customer_id")?;

                let address_details = address.address.clone().unwrap_or_default();
                Some(
                    db.insert_address_for_payments(
                        payment_id,
                        get_domain_address_for_payments(
                            address_details,
                            address,
                            merchant_id,
                            customer_id,
                            payment_id,
                            key,
                        )
                        .await
                        .change_context(errors::ApiErrorResponse::InternalServerError)
                        .attach_printable("Failed while encrypting address while insert")?,
                        merchant_key_store,
                        storage_scheme,
                    )
                    .await
                    .change_context(errors::ApiErrorResponse::InternalServerError)
                    .attach_printable("Failed while inserting new address")?,
                )
            }
            None => None,
        },
    })
}

#[instrument(skip_all)]
#[allow(clippy::too_many_arguments)]
pub async fn create_or_find_address_for_payment_by_request(
    db: &dyn StorageInterface,
    req_address: Option<&api::Address>,
    address_id: Option<&str>,
    merchant_id: &str,
    customer_id: Option<&String>,
    merchant_key_store: &domain::MerchantKeyStore,
    payment_id: &str,
    storage_scheme: storage_enums::MerchantStorageScheme,
) -> CustomResult<Option<domain::Address>, errors::ApiErrorResponse> {
    let key = merchant_key_store.key.get_inner().peek();

    Ok(match address_id {
        Some(id) => Some(
            db.find_address_by_merchant_id_payment_id_address_id(
                merchant_id,
                payment_id,
                id,
                merchant_key_store,
                storage_scheme,
            )
            .await,
        )
        .transpose()
        .to_not_found_response(errors::ApiErrorResponse::AddressNotFound)?,
        None => match req_address {
            Some(address) => {
                // generate a new address here
                let customer_id = customer_id.get_required_value("customer_id")?;

                let address_details = address.address.clone().unwrap_or_default();
                Some(
                    db.insert_address_for_payments(
                        payment_id,
                        get_domain_address_for_payments(
                            address_details,
                            address,
                            merchant_id,
                            customer_id,
                            payment_id,
                            key,
                        )
                        .await
                        .change_context(errors::ApiErrorResponse::InternalServerError)
                        .attach_printable("Failed while encrypting address while insert")?,
                        merchant_key_store,
                        storage_scheme,
                    )
                    .await
                    .change_context(errors::ApiErrorResponse::InternalServerError)
                    .attach_printable("Failed while inserting new address")?,
                )
            }
            None => None,
        },
    })
}

pub async fn get_domain_address_for_payments(
    address_details: api_models::payments::AddressDetails,
    address: &api_models::payments::Address,
    merchant_id: &str,
    customer_id: &str,
    payment_id: &str,
    key: &[u8],
) -> CustomResult<domain::Address, common_utils::errors::CryptoError> {
    async {
        Ok(domain::Address {
            id: None,
            phone_number: address
                .phone
                .as_ref()
                .and_then(|a| a.number.clone())
                .async_lift(|inner| types::encrypt_optional(inner, key))
                .await?,
            country_code: address.phone.as_ref().and_then(|a| a.country_code.clone()),
            customer_id: customer_id.to_string(),
            merchant_id: merchant_id.to_string(),
            address_id: generate_id(consts::ID_LENGTH, "add"),
            city: address_details.city,
            country: address_details.country,
            line1: address_details
                .line1
                .async_lift(|inner| types::encrypt_optional(inner, key))
                .await?,
            line2: address_details
                .line2
                .async_lift(|inner| types::encrypt_optional(inner, key))
                .await?,
            line3: address_details
                .line3
                .async_lift(|inner| types::encrypt_optional(inner, key))
                .await?,
            state: address_details
                .state
                .async_lift(|inner| types::encrypt_optional(inner, key))
                .await?,
            created_at: common_utils::date_time::now(),
            first_name: address_details
                .first_name
                .async_lift(|inner| types::encrypt_optional(inner, key))
                .await?,
            last_name: address_details
                .last_name
                .async_lift(|inner| types::encrypt_optional(inner, key))
                .await?,
            modified_at: common_utils::date_time::now(),
            zip: address_details
                .zip
                .async_lift(|inner| types::encrypt_optional(inner, key))
                .await?,
            payment_id: Some(payment_id.to_owned()),
        })
    }
    .await
}

pub async fn get_address_by_id(
    db: &dyn StorageInterface,
    address_id: Option<String>,
    merchant_key_store: &domain::MerchantKeyStore,
    payment_id: String,
    merchant_id: String,
    storage_scheme: storage_enums::MerchantStorageScheme,
) -> CustomResult<Option<domain::Address>, errors::ApiErrorResponse> {
    match address_id {
        None => Ok(None),
        Some(address_id) => Ok(db
            .find_address_by_merchant_id_payment_id_address_id(
                &merchant_id,
                &payment_id,
                &address_id,
                merchant_key_store,
                storage_scheme,
            )
            .await
            .ok()),
    }
}

pub async fn get_token_pm_type_mandate_details(
    state: &AppState,
    request: &api::PaymentsRequest,
    mandate_type: Option<api::MandateTransactionType>,
    merchant_account: &domain::MerchantAccount,
) -> RouterResult<(
    Option<String>,
    Option<storage_enums::PaymentMethod>,
    Option<storage_enums::PaymentMethodType>,
    Option<MandateData>,
    Option<payments::RecurringMandatePaymentData>,
    Option<String>,
)> {
    let mandate_data = request.mandate_data.clone().map(MandateData::foreign_from);
    match mandate_type {
        Some(api::MandateTransactionType::NewMandateTransaction) => {
            let setup_mandate = mandate_data.clone().get_required_value("mandate_data")?;
            Ok((
                request.payment_token.to_owned(),
                request.payment_method,
                request.payment_method_type,
                Some(setup_mandate),
                None,
                None,
            ))
        }
        Some(api::MandateTransactionType::RecurringMandateTransaction) => {
            let (
                token_,
                payment_method_,
                recurring_mandate_payment_data,
                payment_method_type_,
                mandate_connector,
            ) = get_token_for_recurring_mandate(state, request, merchant_account).await?;
            Ok((
                token_,
                payment_method_,
                payment_method_type_.or(request.payment_method_type),
                None,
                recurring_mandate_payment_data,
                mandate_connector,
            ))
        }
        None => Ok((
            request.payment_token.to_owned(),
            request.payment_method,
            request.payment_method_type,
            mandate_data,
            None,
            None,
        )),
    }
}

pub async fn get_token_for_recurring_mandate(
    state: &AppState,
    req: &api::PaymentsRequest,
    merchant_account: &domain::MerchantAccount,
) -> RouterResult<(
    Option<String>,
    Option<storage_enums::PaymentMethod>,
    Option<payments::RecurringMandatePaymentData>,
    Option<storage_enums::PaymentMethodType>,
    Option<String>,
)> {
    let db = &*state.store;
    let mandate_id = req.mandate_id.clone().get_required_value("mandate_id")?;

    let mandate = db
        .find_mandate_by_merchant_id_mandate_id(&merchant_account.merchant_id, mandate_id.as_str())
        .await
        .to_not_found_response(errors::ApiErrorResponse::MandateNotFound)?;

    let customer = req.customer_id.clone().get_required_value("customer_id")?;

    let payment_method_id = {
        if mandate.customer_id != customer {
            Err(report!(errors::ApiErrorResponse::PreconditionFailed {
                message: "customer_id must match mandate customer_id".into()
            }))?
        }
        if mandate.mandate_status != storage_enums::MandateStatus::Active {
            Err(report!(errors::ApiErrorResponse::PreconditionFailed {
                message: "mandate is not active".into()
            }))?
        };
        mandate.payment_method_id.clone()
    };
    verify_mandate_details(
        req.amount.get_required_value("amount")?.into(),
        req.currency.get_required_value("currency")?,
        mandate.clone(),
    )?;

    let payment_method = db
        .find_payment_method(payment_method_id.as_str())
        .await
        .to_not_found_response(errors::ApiErrorResponse::PaymentMethodNotFound)?;

    let token = Uuid::new_v4().to_string();
    let payment_method_type = payment_method.payment_method_type;
    if let diesel_models::enums::PaymentMethod::Card = payment_method.payment_method {
        let _ = cards::get_lookup_key_from_locker(state, &token, &payment_method).await?;
        if let Some(payment_method_from_request) = req.payment_method {
            let pm: storage_enums::PaymentMethod = payment_method_from_request;
            if pm != payment_method.payment_method {
                Err(report!(errors::ApiErrorResponse::PreconditionFailed {
                    message:
                        "payment method in request does not match previously provided payment \
                                  method information"
                            .into()
                }))?
            }
        };

        Ok((
            Some(token),
            Some(payment_method.payment_method),
            Some(payments::RecurringMandatePaymentData {
                payment_method_type,
            }),
            payment_method.payment_method_type,
            Some(mandate.connector),
        ))
    } else {
        Ok((
            None,
            Some(payment_method.payment_method),
            Some(payments::RecurringMandatePaymentData {
                payment_method_type,
            }),
            payment_method.payment_method_type,
            Some(mandate.connector),
        ))
    }
}

#[instrument(skip_all)]
/// Check weather the merchant id in the request
/// and merchant id in the merchant account are same.
pub fn validate_merchant_id(
    merchant_id: &str,
    request_merchant_id: Option<&str>,
) -> CustomResult<(), errors::ApiErrorResponse> {
    // Get Merchant Id from the merchant
    // or get from merchant account

    let request_merchant_id = request_merchant_id.unwrap_or(merchant_id);

    utils::when(merchant_id.ne(request_merchant_id), || {
        Err(report!(errors::ApiErrorResponse::PreconditionFailed {
            message: format!(
                "Invalid `merchant_id`: {request_merchant_id} not found in merchant account"
            )
        }))
    })
}

#[instrument(skip_all)]
pub fn validate_request_amount_and_amount_to_capture(
    op_amount: Option<api::Amount>,
    op_amount_to_capture: Option<i64>,
) -> CustomResult<(), errors::ApiErrorResponse> {
    match (op_amount, op_amount_to_capture) {
        (None, _) => Ok(()),
        (Some(_amount), None) => Ok(()),
        (Some(amount), Some(amount_to_capture)) => {
            match amount {
                api::Amount::Value(amount_inner) => {
                    // If both amount and amount to capture is present
                    // then amount to be capture should be less than or equal to request amount
                    utils::when(!amount_to_capture.le(&amount_inner.get()), || {
                        Err(report!(errors::ApiErrorResponse::PreconditionFailed {
                            message: format!(
                            "amount_to_capture is greater than amount capture_amount: {amount_to_capture:?} request_amount: {amount:?}"
                        )
                        }))
                    })
                }
                api::Amount::Zero => {
                    // If the amount is Null but still amount_to_capture is passed this is invalid and
                    Err(report!(errors::ApiErrorResponse::PreconditionFailed {
                        message: "amount_to_capture should not exist for when amount = 0"
                            .to_string()
                    }))
                }
            }
        }
    }
}

#[instrument(skip_all)]
pub fn validate_card_data(
    payment_method_data: Option<api::PaymentMethodData>,
) -> CustomResult<(), errors::ApiErrorResponse> {
    if let Some(api::PaymentMethodData::Card(card)) = payment_method_data {
        let cvc = card.card_cvc.peek().to_string();
        if cvc.len() < 3 || cvc.len() > 4 {
            Err(report!(errors::ApiErrorResponse::PreconditionFailed {
                message: "Invalid card_cvc length".to_string()
            }))?
        }
        let card_cvc = cvc.parse::<u16>().into_report().change_context(
            errors::ApiErrorResponse::InvalidDataValue {
                field_name: "card_cvc",
            },
        )?;
        ::cards::CardSecurityCode::try_from(card_cvc).change_context(
            errors::ApiErrorResponse::PreconditionFailed {
                message: "Invalid Card CVC".to_string(),
            },
        )?;

        let exp_month = card
            .card_exp_month
            .peek()
            .to_string()
            .parse::<u8>()
            .into_report()
            .change_context(errors::ApiErrorResponse::InvalidDataValue {
                field_name: "card_exp_month",
            })?;
        let month = ::cards::CardExpirationMonth::try_from(exp_month).change_context(
            errors::ApiErrorResponse::PreconditionFailed {
                message: "Invalid Expiry Month".to_string(),
            },
        )?;
        let mut year_str = card.card_exp_year.peek().to_string();
        if year_str.len() == 2 {
            year_str = format!("20{}", year_str);
        }
        let exp_year = year_str.parse::<u16>().into_report().change_context(
            errors::ApiErrorResponse::InvalidDataValue {
                field_name: "card_exp_year",
            },
        )?;
        let year = ::cards::CardExpirationYear::try_from(exp_year).change_context(
            errors::ApiErrorResponse::PreconditionFailed {
                message: "Invalid Expiry Year".to_string(),
            },
        )?;

        let card_expiration = ::cards::CardExpiration { month, year };
        let is_expired = card_expiration.is_expired().change_context(
            errors::ApiErrorResponse::PreconditionFailed {
                message: "Invalid card data".to_string(),
            },
        )?;
        if is_expired {
            Err(report!(errors::ApiErrorResponse::PreconditionFailed {
                message: "Card Expired".to_string()
            }))?
        }
    }
    Ok(())
}

pub fn infer_payment_type(
    amount: &api::Amount,
    mandate_type: Option<&api::MandateTransactionType>,
) -> api_enums::PaymentType {
    match mandate_type {
        Some(api::MandateTransactionType::NewMandateTransaction) => {
            if let api::Amount::Value(_) = amount {
                api_enums::PaymentType::NewMandate
            } else {
                api_enums::PaymentType::SetupMandate
            }
        }

        Some(api::MandateTransactionType::RecurringMandateTransaction) => {
            api_enums::PaymentType::RecurringMandate
        }

        None => api_enums::PaymentType::Normal,
    }
}

pub fn validate_mandate(
    req: impl Into<api::MandateValidationFields>,
    is_confirm_operation: bool,
) -> CustomResult<Option<api::MandateTransactionType>, errors::ApiErrorResponse> {
    let req: api::MandateValidationFields = req.into();
    match req.validate_and_get_mandate_type().change_context(
        errors::ApiErrorResponse::MandateValidationFailed {
            reason: "Expected one out of mandate_id and mandate_data but got both".to_string(),
        },
    )? {
        Some(api::MandateTransactionType::NewMandateTransaction) => {
            validate_new_mandate_request(req, is_confirm_operation)?;
            Ok(Some(api::MandateTransactionType::NewMandateTransaction))
        }
        Some(api::MandateTransactionType::RecurringMandateTransaction) => {
            validate_recurring_mandate(req)?;
            Ok(Some(
                api::MandateTransactionType::RecurringMandateTransaction,
            ))
        }
        None => Ok(None),
    }
}

fn validate_new_mandate_request(
    req: api::MandateValidationFields,
    is_confirm_operation: bool,
) -> RouterResult<()> {
    // We need not check for customer_id in the confirm request if it is already passed
    // in create request

    fp_utils::when(!is_confirm_operation && req.customer_id.is_none(), || {
        Err(report!(errors::ApiErrorResponse::PreconditionFailed {
            message: "`customer_id` is mandatory for mandates".into()
        }))
    })?;

    let mandate_data = req
        .mandate_data
        .clone()
        .get_required_value("mandate_data")?;

    if api_enums::FutureUsage::OnSession
        == req
            .setup_future_usage
            .get_required_value("setup_future_usage")?
    {
        Err(report!(errors::ApiErrorResponse::PreconditionFailed {
            message: "`setup_future_usage` must be `off_session` for mandates".into()
        }))?
    };

    // Only use this validation if the customer_acceptance is present
    if mandate_data
        .customer_acceptance
        .map(|inner| inner.acceptance_type == api::AcceptanceType::Online && inner.online.is_none())
        .unwrap_or(false)
    {
        Err(report!(errors::ApiErrorResponse::PreconditionFailed {
            message: "`mandate_data.customer_acceptance.online` is required when \
                      `mandate_data.customer_acceptance.acceptance_type` is `online`"
                .into()
        }))?
    }

    let mandate_details = match mandate_data.mandate_type {
        Some(api_models::payments::MandateType::SingleUse(details)) => Some(details),
        Some(api_models::payments::MandateType::MultiUse(details)) => details,
        None => None,
    };
    mandate_details.and_then(|md| md.start_date.zip(md.end_date)).map(|(start_date, end_date)|
        utils::when (start_date >= end_date, || {
        Err(report!(errors::ApiErrorResponse::PreconditionFailed {
            message: "`mandate_data.mandate_type.{multi_use|single_use}.start_date` should be greater than  \
            `mandate_data.mandate_type.{multi_use|single_use}.end_date`"
                .into()
        }))
    })).transpose()?;

    Ok(())
}

pub fn validate_customer_id_mandatory_cases(
    has_shipping: bool,
    has_billing: bool,
    has_setup_future_usage: bool,
    customer_id: &Option<String>,
) -> RouterResult<()> {
    match (
        has_shipping,
        has_billing,
        has_setup_future_usage,
        customer_id,
    ) {
        (true, _, _, None) | (_, true, _, None) | (_, _, true, None) => {
            Err(errors::ApiErrorResponse::PreconditionFailed {
                message: "customer_id is mandatory when shipping or billing \
                address is given or when setup_future_usage is given"
                    .to_string(),
            })
            .into_report()
        }
        _ => Ok(()),
    }
}

pub fn create_startpay_url(
    server: &Server,
    payment_attempt: &PaymentAttempt,
    payment_intent: &PaymentIntent,
) -> String {
    format!(
        "{}/payments/redirect/{}/{}/{}",
        server.base_url,
        payment_intent.payment_id,
        payment_intent.merchant_id,
        payment_attempt.attempt_id
    )
}

pub fn create_redirect_url(
    router_base_url: &String,
    payment_attempt: &PaymentAttempt,
    connector_name: &String,
    creds_identifier: Option<&str>,
) -> String {
    let creds_identifier_path = creds_identifier.map_or_else(String::new, |cd| format!("/{}", cd));
    format!(
        "{}/payments/{}/{}/redirect/response/{}",
        router_base_url, payment_attempt.payment_id, payment_attempt.merchant_id, connector_name,
    ) + creds_identifier_path.as_ref()
}

pub fn create_webhook_url(
    router_base_url: &String,
    merchant_id: &String,
    connector_name: &String,
) -> String {
    format!(
        "{}/webhooks/{}/{}",
        router_base_url, merchant_id, connector_name
    )
}
pub fn create_complete_authorize_url(
    router_base_url: &String,
    payment_attempt: &PaymentAttempt,
    connector_name: &String,
) -> String {
    format!(
        "{}/payments/{}/{}/redirect/complete/{}",
        router_base_url, payment_attempt.payment_id, payment_attempt.merchant_id, connector_name
    )
}

fn validate_recurring_mandate(req: api::MandateValidationFields) -> RouterResult<()> {
    req.mandate_id.check_value_present("mandate_id")?;

    req.customer_id.check_value_present("customer_id")?;

    let confirm = req.confirm.get_required_value("confirm")?;
    if !confirm {
        Err(report!(errors::ApiErrorResponse::PreconditionFailed {
            message: "`confirm` must be `true` for mandates".into()
        }))?
    }

    let off_session = req.off_session.get_required_value("off_session")?;
    if !off_session {
        Err(report!(errors::ApiErrorResponse::PreconditionFailed {
            message: "`off_session` should be `true` for mandates".into()
        }))?
    }

    Ok(())
}

pub fn verify_mandate_details(
    request_amount: i64,
    request_currency: api_enums::Currency,
    mandate: storage::Mandate,
) -> RouterResult<()> {
    match mandate.mandate_type {
        storage_enums::MandateType::SingleUse => utils::when(
            mandate
                .mandate_amount
                .map(|mandate_amount| request_amount > mandate_amount)
                .unwrap_or(true),
            || {
                Err(report!(errors::ApiErrorResponse::MandateValidationFailed {
                    reason: "request amount is greater than mandate amount".to_string()
                }))
            },
        ),
        storage::enums::MandateType::MultiUse => utils::when(
            mandate
                .mandate_amount
                .map(|mandate_amount| {
                    (mandate.amount_captured.unwrap_or(0) + request_amount) > mandate_amount
                })
                .unwrap_or(false),
            || {
                Err(report!(errors::ApiErrorResponse::MandateValidationFailed {
                    reason: "request amount is greater than mandate amount".to_string()
                }))
            },
        ),
    }?;
    utils::when(
        mandate
            .mandate_currency
            .map(|mandate_currency| mandate_currency != request_currency)
            .unwrap_or(false),
        || {
            Err(report!(errors::ApiErrorResponse::MandateValidationFailed {
                reason: "cross currency mandates not supported".to_string()
            }))
        },
    )
}

#[instrument(skip_all)]
pub fn payment_attempt_status_fsm(
    payment_method_data: &Option<api::PaymentMethodData>,
    confirm: Option<bool>,
) -> storage_enums::AttemptStatus {
    match payment_method_data {
        Some(_) => match confirm {
            Some(true) => storage_enums::AttemptStatus::Pending,
            _ => storage_enums::AttemptStatus::ConfirmationAwaited,
        },
        None => storage_enums::AttemptStatus::PaymentMethodAwaited,
    }
}

pub fn payment_intent_status_fsm(
    payment_method_data: &Option<api::PaymentMethodData>,
    confirm: Option<bool>,
) -> storage_enums::IntentStatus {
    match payment_method_data {
        Some(_) => match confirm {
            Some(true) => storage_enums::IntentStatus::RequiresCustomerAction,
            _ => storage_enums::IntentStatus::RequiresConfirmation,
        },
        None => storage_enums::IntentStatus::RequiresPaymentMethod,
    }
}

pub async fn add_domain_task_to_pt<Op>(
    operation: &Op,
    state: &AppState,
    payment_attempt: &PaymentAttempt,
    requeue: bool,
    schedule_time: Option<time::PrimitiveDateTime>,
) -> CustomResult<(), errors::ApiErrorResponse>
where
    Op: std::fmt::Debug,
{
    if check_if_operation_confirm(operation) {
        match schedule_time {
            Some(stime) => {
                if !requeue {
                    // scheduler_metrics::TASKS_ADDED_COUNT.add(&metrics::CONTEXT, 1, &[]); // Metrics
                    super::add_process_sync_task(&*state.store, payment_attempt, stime)
                        .await
                        .into_report()
                        .change_context(errors::ApiErrorResponse::InternalServerError)
                        .attach_printable("Failed while adding task to process tracker")
                } else {
                    // scheduler_metrics::TASKS_RESET_COUNT.add(&metrics::CONTEXT, 1, &[]); // Metrics
                    super::reset_process_sync_task(&*state.store, payment_attempt, stime)
                        .await
                        .into_report()
                        .change_context(errors::ApiErrorResponse::InternalServerError)
                        .attach_printable("Failed while updating task in process tracker")
                }
            }
            None => Ok(()),
        }
    } else {
        Ok(())
    }
}

pub fn response_operation<'a, F, R, Ctx>() -> BoxedOperation<'a, F, R, Ctx>
where
    F: Send + Clone,
    Ctx: PaymentMethodRetrieve,
    PaymentResponse: Operation<F, R, Ctx>,
{
    Box::new(PaymentResponse)
}

#[instrument(skip_all)]
pub(crate) async fn get_payment_method_create_request(
    payment_method_data: Option<&api::PaymentMethodData>,
    payment_method: Option<storage_enums::PaymentMethod>,
    payment_method_type: Option<storage_enums::PaymentMethodType>,
    customer: &domain::Customer,
) -> RouterResult<api::PaymentMethodCreate> {
    match payment_method_data {
        Some(pm_data) => match payment_method {
            Some(payment_method) => match pm_data {
                api::PaymentMethodData::Card(card) => {
                    let card_detail = api::CardDetail {
                        card_number: card.card_number.clone(),
                        card_exp_month: card.card_exp_month.clone(),
                        card_exp_year: card.card_exp_year.clone(),
                        card_holder_name: Some(card.card_holder_name.clone()),
                        nick_name: card.nick_name.clone(),
                    };
                    let customer_id = customer.customer_id.clone();
                    let payment_method_request = api::PaymentMethodCreate {
                        payment_method,
                        payment_method_type,
                        payment_method_issuer: card.card_issuer.clone(),
                        payment_method_issuer_code: None,
                        card: Some(card_detail),
                        metadata: None,
                        customer_id: Some(customer_id),
                        card_network: card
                            .card_network
                            .as_ref()
                            .map(|card_network| card_network.to_string()),
                    };
                    Ok(payment_method_request)
                }
                _ => {
                    let payment_method_request = api::PaymentMethodCreate {
                        payment_method,
                        payment_method_type,
                        payment_method_issuer: None,
                        payment_method_issuer_code: None,
                        card: None,
                        metadata: None,
                        customer_id: Some(customer.customer_id.to_owned()),
                        card_network: None,
                    };
                    Ok(payment_method_request)
                }
            },
            None => Err(report!(errors::ApiErrorResponse::MissingRequiredField {
                field_name: "payment_method_type"
            })
            .attach_printable("PaymentMethodType Required")),
        },
        None => Err(report!(errors::ApiErrorResponse::MissingRequiredField {
            field_name: "payment_method_data"
        })
        .attach_printable("PaymentMethodData required Or Card is already saved")),
    }
}

pub async fn get_customer_from_details<F: Clone>(
    db: &dyn StorageInterface,
    customer_id: Option<String>,
    merchant_id: &str,
    payment_data: &mut PaymentData<F>,
    merchant_key_store: &domain::MerchantKeyStore,
) -> CustomResult<Option<domain::Customer>, errors::StorageError> {
    match customer_id {
        None => Ok(None),
        Some(c_id) => {
            let customer = db
                .find_customer_optional_by_customer_id_merchant_id(
                    &c_id,
                    merchant_id,
                    merchant_key_store,
                )
                .await?;
            payment_data.email = payment_data.email.clone().or_else(|| {
                customer.as_ref().and_then(|inner| {
                    inner
                        .email
                        .clone()
                        .map(|encrypted_value| encrypted_value.into())
                })
            });
            Ok(customer)
        }
    }
}

// Checks if the inner values of two options are not equal and throws appropriate error
fn validate_options_for_inequality<T: PartialEq>(
    first_option: Option<&T>,
    second_option: Option<&T>,
    field_name: &str,
) -> Result<(), errors::ApiErrorResponse> {
    fp_utils::when(
        first_option
            .zip(second_option)
            .map(|(value1, value2)| value1 != value2)
            .unwrap_or(false),
        || {
            Err(errors::ApiErrorResponse::PreconditionFailed {
                message: format!("The field name `{field_name}` sent in both places is ambiguous"),
            })
        },
    )
}

// Checks if the customer details are passed in both places
// If so, raise an error
pub fn validate_customer_details_in_request(
    request: &api_models::payments::PaymentsRequest,
) -> Result<(), errors::ApiErrorResponse> {
    if let Some(customer_details) = request.customer.as_ref() {
        validate_options_for_inequality(
            request.customer_id.as_ref(),
            Some(&customer_details.id),
            "customer_id",
        )?;

        validate_options_for_inequality(
            request.email.as_ref(),
            customer_details.email.as_ref(),
            "email",
        )?;

        validate_options_for_inequality(
            request.name.as_ref(),
            customer_details.name.as_ref(),
            "name",
        )?;

        validate_options_for_inequality(
            request.phone.as_ref(),
            customer_details.phone.as_ref(),
            "phone",
        )?;

        validate_options_for_inequality(
            request.phone_country_code.as_ref(),
            customer_details.phone_country_code.as_ref(),
            "phone_country_code",
        )?;
    }

    Ok(())
}

/// Get the customer details from customer field if present
/// or from the individual fields in `PaymentsRequest`
#[instrument(skip_all)]
pub fn get_customer_details_from_request(
    request: &api_models::payments::PaymentsRequest,
) -> CustomerDetails {
    let customer_id = request
        .customer
        .as_ref()
        .map(|customer_details| customer_details.id.clone())
        .or(request.customer_id.clone());

    let customer_name = request
        .customer
        .as_ref()
        .and_then(|customer_details| customer_details.name.clone())
        .or(request.name.clone());

    let customer_email = request
        .customer
        .as_ref()
        .and_then(|customer_details| customer_details.email.clone())
        .or(request.email.clone());

    let customer_phone = request
        .customer
        .as_ref()
        .and_then(|customer_details| customer_details.phone.clone())
        .or(request.phone.clone());

    let customer_phone_code = request
        .customer
        .as_ref()
        .and_then(|customer_details| customer_details.phone_country_code.clone())
        .or(request.phone_country_code.clone());

    CustomerDetails {
        customer_id,
        name: customer_name,
        email: customer_email,
        phone: customer_phone,
        phone_country_code: customer_phone_code,
    }
}

pub async fn get_connector_default(
    _state: &AppState,
    request_connector: Option<serde_json::Value>,
) -> CustomResult<api::ConnectorChoice, errors::ApiErrorResponse> {
    Ok(request_connector.map_or(
        api::ConnectorChoice::Decide,
        api::ConnectorChoice::StraightThrough,
    ))
}

#[instrument(skip_all)]
pub async fn create_customer_if_not_exist<'a, F: Clone, R, Ctx>(
    operation: BoxedOperation<'a, F, R, Ctx>,
    db: &dyn StorageInterface,
    payment_data: &mut PaymentData<F>,
    req: Option<CustomerDetails>,
    merchant_id: &str,
    key_store: &domain::MerchantKeyStore,
) -> CustomResult<(BoxedOperation<'a, F, R, Ctx>, Option<domain::Customer>), errors::StorageError> {
    let request_customer_details = req
        .get_required_value("customer")
        .change_context(errors::StorageError::ValueNotFound("customer".to_owned()))?;

    let customer_id = request_customer_details
        .customer_id
        .or(payment_data.payment_intent.customer_id.clone());

    let optional_customer = match customer_id {
        Some(customer_id) => {
            let customer_data = db
                .find_customer_optional_by_customer_id_merchant_id(
                    &customer_id,
                    merchant_id,
                    key_store,
                )
                .await?;

            Some(match customer_data {
                Some(c) => {
                    // Update the customer data if new data is passed in the request
                    if request_customer_details.email.is_some()
                        | request_customer_details.name.is_some()
                        | request_customer_details.phone.is_some()
                        | request_customer_details.phone_country_code.is_some()
                    {
                        let key = key_store.key.get_inner().peek();
                        let customer_update = async {
                            Ok(Update {
                                name: request_customer_details
                                    .name
                                    .async_lift(|inner| types::encrypt_optional(inner, key))
                                    .await?,
                                email: request_customer_details
                                    .email
                                    .clone()
                                    .async_lift(|inner| {
                                        types::encrypt_optional(
                                            inner.map(|inner| inner.expose()),
                                            key,
                                        )
                                    })
                                    .await?,
                                phone: Box::new(
                                    request_customer_details
                                        .phone
                                        .clone()
                                        .async_lift(|inner| types::encrypt_optional(inner, key))
                                        .await?,
                                ),
                                phone_country_code: request_customer_details.phone_country_code,
                                description: None,
                                connector_customer: None,
                                metadata: None,
                                address_id: None,
                            })
                        }
                        .await
                        .change_context(errors::StorageError::SerializationFailed)
                        .attach_printable("Failed while encrypting Customer while Update")?;

                        db.update_customer_by_customer_id_merchant_id(
                            customer_id,
                            merchant_id.to_string(),
                            customer_update,
                            key_store,
                        )
                        .await
                    } else {
                        Ok(c)
                    }
                }
                None => {
                    let new_customer = async {
                        let key = key_store.key.get_inner().peek();
                        Ok(domain::Customer {
                            customer_id: customer_id.to_string(),
                            merchant_id: merchant_id.to_string(),
                            name: request_customer_details
                                .name
                                .async_lift(|inner| types::encrypt_optional(inner, key))
                                .await?,
                            email: request_customer_details
                                .email
                                .clone()
                                .async_lift(|inner| {
                                    types::encrypt_optional(inner.map(|inner| inner.expose()), key)
                                })
                                .await?,
                            phone: request_customer_details
                                .phone
                                .clone()
                                .async_lift(|inner| types::encrypt_optional(inner, key))
                                .await?,
                            phone_country_code: request_customer_details.phone_country_code.clone(),
                            description: None,
                            created_at: common_utils::date_time::now(),
                            id: None,
                            metadata: None,
                            modified_at: common_utils::date_time::now(),
                            connector_customer: None,
                            address_id: None,
                        })
                    }
                    .await
                    .change_context(errors::StorageError::SerializationFailed)
                    .attach_printable("Failed while encrypting Customer while insert")?;
                    metrics::CUSTOMER_CREATED.add(&metrics::CONTEXT, 1, &[]);
                    db.insert_customer(new_customer, key_store).await
                }
            })
        }
        None => match &payment_data.payment_intent.customer_id {
            None => None,
            Some(customer_id) => db
                .find_customer_optional_by_customer_id_merchant_id(
                    customer_id,
                    merchant_id,
                    key_store,
                )
                .await?
                .map(Ok),
        },
    };
    Ok((
        operation,
        match optional_customer {
            Some(customer) => {
                let customer = customer?;

                payment_data.payment_intent.customer_id = Some(customer.customer_id.clone());
                payment_data.email = payment_data.email.clone().or_else(|| {
                    customer
                        .email
                        .clone()
                        .map(|encrypted_value| encrypted_value.into())
                });

                Some(customer)
            }
            None => None,
        },
    ))
}

<<<<<<< HEAD
async fn retrieve_payment_method_with_temporary_token<F: Clone>(
    state: &AppState,
    payment_data: &mut PaymentData<F>,
    token: storage::PaymentTokenData,
    card_cvc: Option<masking::Secret<String>>,
) -> RouterResult<Option<api::PaymentMethodData>> {
    let (pm, supplementary_data) =
        vault::Vault::get_payment_method_data_from_locker(state, &token.token)
            .await
            .attach_printable(
                "Payment method for given token not found or there was a problem fetching it",
            )?;

    utils::when(
        supplementary_data
            .customer_id
            .ne(&payment_data.payment_intent.customer_id),
        || {
            Err(errors::ApiErrorResponse::PreconditionFailed { message: "customer associated with payment method and customer passed in payment are not same".into() })
        },
    )?;

    Ok::<_, error_stack::Report<errors::ApiErrorResponse>>(match pm.clone() {
        Some(api::PaymentMethodData::Card(card)) => {
            payment_data.payment_attempt.payment_method = Some(storage_enums::PaymentMethod::Card);
            if let Some(cvc) = card_cvc {
                let mut updated_card = card;
                updated_card.card_cvc = cvc;
                let updated_pm = api::PaymentMethodData::Card(updated_card);
                vault::Vault::store_payment_method_data_in_locker(
                    state,
                    Some(token.token),
                    &updated_pm,
                    payment_data.payment_intent.customer_id.to_owned(),
                    enums::PaymentMethod::Card,
                )
                .await?;
                Some(updated_pm)
            } else {
                pm
            }
        }

        Some(api::PaymentMethodData::Wallet(_)) => {
            payment_data.payment_attempt.payment_method =
                Some(storage_enums::PaymentMethod::Wallet);
            pm
        }

        Some(api::PaymentMethodData::BankTransfer(_)) => {
            payment_data.payment_attempt.payment_method =
                Some(storage_enums::PaymentMethod::BankTransfer);
            pm
        }
        Some(api::PaymentMethodData::BankRedirect(_)) => {
            payment_data.payment_attempt.payment_method =
                Some(storage_enums::PaymentMethod::BankRedirect);
            pm
        }
        Some(_) => Err(errors::ApiErrorResponse::InternalServerError)
            .into_report()
            .attach_printable("Payment method received from locker is unsupported by locker")?,

        None => None,
    })
}

async fn retrieve_payment_method_with_permanent_token<F: Clone>(
    state: &AppState,
    payment_data: &mut PaymentData<F>,
    token: storage::PaymentTokenData,
    card_cvc: Option<masking::Secret<String>>,
) -> RouterResult<api::PaymentMethodData> {
    let customer_id = payment_data
        .payment_intent
        .customer_id
        .as_ref()
        .get_required_value("customer_id")
        .change_context(errors::ApiErrorResponse::UnprocessableEntity {
            message: "no customer id provided for the payment".to_string(),
        })?;

    let card = cards::get_card_from_locker(
        state,
        customer_id,
        &payment_data.payment_intent.merchant_id,
        &token.token,
    )
    .await
    .change_context(errors::ApiErrorResponse::InternalServerError)
    .attach_printable("failed to fetch card information from the permanent locker")?;

    let api_card = api::Card {
        card_number: card.card_number,
        card_holder_name: card
            .name_on_card
            .get_required_value("name_on_card")
            .change_context(errors::ApiErrorResponse::InternalServerError)
            .attach_printable("card holder name was not saved in permanent locker")?,
        card_exp_month: card.card_exp_month,
        card_exp_year: card.card_exp_year,
        card_cvc: card_cvc.get_required_value("card_cvc").change_context(
            errors::ApiErrorResponse::MissingRequiredField {
                field_name: "card_cvc",
            },
        )?,
        card_issuer: card.card_brand,
        nick_name: card.nick_name.map(masking::Secret::new),
        card_network: None,
        card_type: None,
        card_issuing_country: None,
        bank_code: None,
    };

    payment_data.payment_attempt.payment_method = Some(storage_enums::PaymentMethod::Card);

    Ok(api::PaymentMethodData::Card(api_card))
}

pub async fn make_pm_data<'a, F: Clone, R>(
    operation: BoxedOperation<'a, F, R>,
=======
pub async fn make_pm_data<'a, F: Clone, R, Ctx: PaymentMethodRetrieve>(
    operation: BoxedOperation<'a, F, R, Ctx>,
>>>>>>> d95a64d6
    state: &'a AppState,
    payment_data: &mut PaymentData<F>,
) -> RouterResult<(
    BoxedOperation<'a, F, R, Ctx>,
    Option<api::PaymentMethodData>,
)> {
    let request = &payment_data.payment_method_data.clone();
    let token = payment_data.token.clone();

    let hyperswitch_token = match payment_data.mandate_id {
        Some(_) => token.map(storage::PaymentTokenData::temporary),
        None => {
            if let Some(token) = token {
                let redis_conn = state
                    .store
                    .get_redis_conn()
                    .change_context(errors::ApiErrorResponse::InternalServerError)
                    .attach_printable("Failed to get redis connection")?;

                let key = format!(
                    "pm_token_{}_{}_hyperswitch",
                    token,
                    payment_data
                        .payment_attempt
                        .payment_method
                        .to_owned()
                        .get_required_value("payment_method")?,
                );

                let token_data_string = redis_conn
                    .get_key::<Option<String>>(&key)
                    .await
                    .change_context(errors::ApiErrorResponse::InternalServerError)
                    .attach_printable("Failed to fetch the token from redis")?
                    .ok_or(error_stack::Report::new(
                        errors::ApiErrorResponse::UnprocessableEntity {
                            message: "Token is invalid or expired".to_owned(),
                        },
                    ))?;

                let token_data_result = token_data_string
                    .clone()
                    .parse_struct("HyperswitchTokenData")
                    .change_context(errors::ApiErrorResponse::InternalServerError)
                    .attach_printable("failed to deserialize hyperswitch token data");

                let token_data = match token_data_result {
                    Ok(data) => data,
                    Err(e) => {
                        // The purpose of this logic is backwards compatibility to support tokens
                        // in redis that might be following the old format.
                        if token_data_string.starts_with('{') {
                            return Err(e);
                        } else {
                            storage::PaymentTokenData::temporary(token_data_string)
                        }
                    }
                };

                Some(token_data)
            } else {
                None
            }
        }
    };

    let card_cvc = payment_data.card_cvc.clone();

    // TODO: Handle case where payment method and token both are present in request properly.
    let payment_method = match (request, hyperswitch_token) {
        (_, Some(hyperswitch_token)) => match hyperswitch_token.kind {
            storage::PaymentTokenKind::Temporary => {
                retrieve_payment_method_with_temporary_token(
                    state,
                    payment_data,
                    hyperswitch_token,
                    card_cvc,
                )
                .await
            }

            storage::PaymentTokenKind::Permanent => retrieve_payment_method_with_permanent_token(
                state,
                payment_data,
                hyperswitch_token,
                card_cvc,
            )
            .await
<<<<<<< HEAD
            .map(Some),
        },
        (pm_opt @ Some(pm @ api::PaymentMethodData::Card(_)), _) => {
            if should_store_payment_method_data_in_vault(
                &state.conf.temp_locker_disable_config,
                payment_data.payment_attempt.connector.clone(),
                enums::PaymentMethod::Card,
            ) {
                let parent_payment_method_token = store_in_vault_and_generate_ppmt(
                    state,
                    pm,
                    &payment_data.payment_intent,
                    &payment_data.payment_attempt,
                    enums::PaymentMethod::Card,
                )
                .await?;
=======
            .attach_printable(
                "Payment method for given token not found or there was a problem fetching it",
            )?;

            utils::when(
                supplementary_data
                    .customer_id
                    .ne(&payment_data.payment_intent.customer_id),
                || {
                    Err(errors::ApiErrorResponse::PreconditionFailed { message: "customer associated with payment method and customer passed in payment are not same".into() })
                },
            )?;

            Ok::<_, error_stack::Report<errors::ApiErrorResponse>>(match pm.clone() {
                Some(api::PaymentMethodData::Card(card)) => {
                    payment_data.payment_attempt.payment_method =
                        Some(storage_enums::PaymentMethod::Card);
                    if let Some(cvc) = card_cvc {
                        let mut updated_card = card;
                        updated_card.card_cvc = cvc;
                        let updated_pm = api::PaymentMethodData::Card(updated_card);
                        vault::Vault::store_payment_method_data_in_locker(
                            state,
                            Some(hyperswitch_token),
                            &updated_pm,
                            payment_data.payment_intent.customer_id.to_owned(),
                            enums::PaymentMethod::Card,
                        )
                        .await?;
                        Some(updated_pm)
                    } else {
                        pm
                    }
                }

                Some(api::PaymentMethodData::Wallet(_)) => {
                    payment_data.payment_attempt.payment_method =
                        Some(storage_enums::PaymentMethod::Wallet);
                    pm
                }

                Some(api::PaymentMethodData::BankTransfer(_)) => {
                    payment_data.payment_attempt.payment_method =
                        Some(storage_enums::PaymentMethod::BankTransfer);
                    pm
                }
                Some(api::PaymentMethodData::BankRedirect(_)) => {
                    payment_data.payment_attempt.payment_method =
                        Some(storage_enums::PaymentMethod::BankRedirect);
                    pm
                }
                Some(_) => Err(errors::ApiErrorResponse::InternalServerError)
                    .into_report()
                    .attach_printable(
                        "Payment method received from locker is unsupported by locker",
                    )?,

                None => None,
            })
        }
>>>>>>> d95a64d6

        (Some(_), _) => {
            let payment_method_data = Ctx::retrieve_payment_method(
                request,
                state,
                &payment_data.payment_intent,
                &payment_data.payment_attempt,
            )
            .await?;

            payment_data.token = payment_method_data.1;

            Ok(payment_method_data.0)
        }
        _ => Ok(None),
    }?;

    Ok((operation, payment_method))
}

pub async fn store_in_vault_and_generate_ppmt(
    state: &AppState,
    payment_method_data: &api_models::payments::PaymentMethodData,
    payment_intent: &PaymentIntent,
    payment_attempt: &PaymentAttempt,
    payment_method: enums::PaymentMethod,
) -> RouterResult<String> {
    let router_token = vault::Vault::store_payment_method_data_in_locker(
        state,
        None,
        payment_method_data,
        payment_intent.customer_id.to_owned(),
        payment_method,
    )
    .await?;
    let parent_payment_method_token = generate_id(consts::ID_LENGTH, "token");
    let key_for_hyperswitch_token = payment_attempt.payment_method.map(|payment_method| {
        payment_methods::ParentPaymentMethodToken::create_key_for_token((
            &parent_payment_method_token,
            payment_method,
        ))
    });
    if let Some(key_for_hyperswitch_token) = key_for_hyperswitch_token {
        key_for_hyperswitch_token
            .insert(
                Some(payment_intent.created_at),
                storage::PaymentTokenData::temporary(router_token),
                state,
            )
            .await?;
    };
    Ok(parent_payment_method_token)
}

pub async fn store_payment_method_data_in_vault(
    state: &AppState,
    payment_attempt: &PaymentAttempt,
    payment_intent: &PaymentIntent,
    payment_method: enums::PaymentMethod,
    payment_method_data: &api::PaymentMethodData,
) -> RouterResult<Option<String>> {
    if should_store_payment_method_data_in_vault(
        &state.conf.temp_locker_disable_config,
        payment_attempt.connector.clone(),
        payment_method,
    ) {
        let parent_payment_method_token = store_in_vault_and_generate_ppmt(
            state,
            payment_method_data,
            payment_intent,
            payment_attempt,
            payment_method,
        )
        .await?;

        return Ok(Some(parent_payment_method_token));
    }

    Ok(None)
}
pub fn should_store_payment_method_data_in_vault(
    temp_locker_disable_config: &TempLockerDisableConfig,
    option_connector: Option<String>,
    payment_method: enums::PaymentMethod,
) -> bool {
    option_connector
        .map(|connector| {
            temp_locker_disable_config
                .0
                .get(&connector)
                //should be true only if payment_method is not in the disable payment_method list for connector
                .map(|config| !config.payment_method.contains(&payment_method))
                .unwrap_or(true)
        })
        .unwrap_or(true)
}

#[instrument(skip_all)]
pub(crate) fn validate_capture_method(
    capture_method: storage_enums::CaptureMethod,
) -> RouterResult<()> {
    utils::when(
        capture_method == storage_enums::CaptureMethod::Automatic,
        || {
            Err(report!(errors::ApiErrorResponse::PaymentUnexpectedState {
                field_name: "capture_method".to_string(),
                current_flow: "captured".to_string(),
                current_value: capture_method.to_string(),
                states: "manual, manual_multiple, scheduled".to_string()
            }))
        },
    )
}

#[instrument(skip_all)]
pub(crate) fn validate_status_with_capture_method(
    status: storage_enums::IntentStatus,
    capture_method: storage_enums::CaptureMethod,
) -> RouterResult<()> {
    if status == storage_enums::IntentStatus::Processing
        && !(capture_method == storage_enums::CaptureMethod::ManualMultiple)
    {
        return Err(report!(errors::ApiErrorResponse::PaymentUnexpectedState {
            field_name: "capture_method".to_string(),
            current_flow: "captured".to_string(),
            current_value: capture_method.to_string(),
            states: "manual_multiple".to_string()
        }));
    }
    utils::when(
        status != storage_enums::IntentStatus::RequiresCapture
            && status != storage_enums::IntentStatus::PartiallyCaptured
            && status != storage_enums::IntentStatus::Processing,
        || {
            Err(report!(errors::ApiErrorResponse::PaymentUnexpectedState {
                field_name: "payment.status".to_string(),
                current_flow: "captured".to_string(),
                current_value: status.to_string(),
                states: "requires_capture, partially_captured, processing".to_string()
            }))
        },
    )
}

#[instrument(skip_all)]
pub(crate) fn validate_amount_to_capture(
    amount: i64,
    amount_to_capture: Option<i64>,
) -> RouterResult<()> {
    utils::when(
        amount_to_capture.is_some() && (Some(amount) < amount_to_capture),
        || {
            Err(report!(errors::ApiErrorResponse::InvalidRequestData {
                message: "amount_to_capture is greater than amount".to_string()
            }))
        },
    )
}

#[instrument(skip_all)]
pub(crate) fn validate_payment_method_fields_present(
    req: &api::PaymentsRequest,
) -> RouterResult<()> {
    utils::when(
        req.payment_method.is_none() && req.payment_method_data.is_some(),
        || {
            Err(errors::ApiErrorResponse::MissingRequiredField {
                field_name: "payment_method",
            })
        },
    )?;

    utils::when(
        !matches!(
            req.payment_method,
            Some(api_enums::PaymentMethod::Card) | None
        ) && (req.payment_method_type.is_none()),
        || {
            Err(errors::ApiErrorResponse::MissingRequiredField {
                field_name: "payment_method_type",
            })
        },
    )?;

    utils::when(
        req.payment_method.is_some()
            && req.payment_method_data.is_none()
            && req.payment_token.is_none(),
        || {
            Err(errors::ApiErrorResponse::MissingRequiredField {
                field_name: "payment_method_data",
            })
        },
    )?;
    utils::when(
        req.payment_method.is_some() && req.payment_method_type.is_some(),
        || {
            req.payment_method
                .map_or(Ok(()), |req_payment_method| {
                    req.payment_method_type.map_or(Ok(()), |req_payment_method_type| {
                        if !validate_payment_method_type_against_payment_method(req_payment_method, req_payment_method_type) {
                            Err(errors::ApiErrorResponse::InvalidRequestData {
                                message: ("payment_method_type doesn't correspond to the specified payment_method"
                                    .to_string()),
                            })
                        } else {
                            Ok(())
                        }
                    })
                })
        },
    )?;

    let validate_payment_method_and_payment_method_data =
        |req_payment_method_data, req_payment_method: api_enums::PaymentMethod| {
            api_enums::PaymentMethod::foreign_try_from(req_payment_method_data).and_then(|payment_method|
                if req_payment_method != payment_method {
                    Err(errors::ApiErrorResponse::InvalidRequestData {
                        message: ("payment_method_data doesn't correspond to the specified payment_method"
                            .to_string()),
                    })
                } else {
                    Ok(())
                })
        };

    utils::when(
        req.payment_method.is_some() && req.payment_method_data.is_some(),
        || {
            req.payment_method_data
                .clone()
                .map_or(Ok(()), |req_payment_method_data| {
                    req.payment_method.map_or(Ok(()), |req_payment_method| {
                        validate_payment_method_and_payment_method_data(
                            req_payment_method_data,
                            req_payment_method,
                        )
                    })
                })
        },
    )?;

    Ok(())
}

pub fn validate_payment_method_type_against_payment_method(
    payment_method: api_enums::PaymentMethod,
    payment_method_type: api_enums::PaymentMethodType,
) -> bool {
    match payment_method {
        api_enums::PaymentMethod::Card => matches!(
            payment_method_type,
            api_enums::PaymentMethodType::Credit | api_enums::PaymentMethodType::Debit
        ),
        api_enums::PaymentMethod::PayLater => matches!(
            payment_method_type,
            api_enums::PaymentMethodType::Affirm
                | api_enums::PaymentMethodType::Alma
                | api_enums::PaymentMethodType::AfterpayClearpay
                | api_enums::PaymentMethodType::Klarna
                | api_enums::PaymentMethodType::PayBright
                | api_enums::PaymentMethodType::Atome
                | api_enums::PaymentMethodType::Walley
        ),
        api_enums::PaymentMethod::Wallet => matches!(
            payment_method_type,
            api_enums::PaymentMethodType::ApplePay
                | api_enums::PaymentMethodType::GooglePay
                | api_enums::PaymentMethodType::Paypal
                | api_enums::PaymentMethodType::AliPay
                | api_enums::PaymentMethodType::AliPayHk
                | api_enums::PaymentMethodType::Dana
                | api_enums::PaymentMethodType::MbWay
                | api_enums::PaymentMethodType::MobilePay
                | api_enums::PaymentMethodType::SamsungPay
                | api_enums::PaymentMethodType::Twint
                | api_enums::PaymentMethodType::Vipps
                | api_enums::PaymentMethodType::TouchNGo
                | api_enums::PaymentMethodType::Swish
                | api_enums::PaymentMethodType::WeChatPay
                | api_enums::PaymentMethodType::GoPay
                | api_enums::PaymentMethodType::Gcash
                | api_enums::PaymentMethodType::Momo
                | api_enums::PaymentMethodType::KakaoPay
                | api_enums::PaymentMethodType::Cashapp
        ),
        api_enums::PaymentMethod::BankRedirect => matches!(
            payment_method_type,
            api_enums::PaymentMethodType::Giropay
                | api_enums::PaymentMethodType::Ideal
                | api_enums::PaymentMethodType::Sofort
                | api_enums::PaymentMethodType::Eps
                | api_enums::PaymentMethodType::BancontactCard
                | api_enums::PaymentMethodType::Blik
                | api_enums::PaymentMethodType::OnlineBankingThailand
                | api_enums::PaymentMethodType::OnlineBankingCzechRepublic
                | api_enums::PaymentMethodType::OnlineBankingFinland
                | api_enums::PaymentMethodType::OnlineBankingFpx
                | api_enums::PaymentMethodType::OnlineBankingPoland
                | api_enums::PaymentMethodType::OnlineBankingSlovakia
                | api_enums::PaymentMethodType::Przelewy24
                | api_enums::PaymentMethodType::Trustly
                | api_enums::PaymentMethodType::Bizum
                | api_enums::PaymentMethodType::Interac
                | api_enums::PaymentMethodType::OpenBankingUk
        ),
        api_enums::PaymentMethod::BankTransfer => matches!(
            payment_method_type,
            api_enums::PaymentMethodType::Ach
                | api_enums::PaymentMethodType::Sepa
                | api_enums::PaymentMethodType::Bacs
                | api_enums::PaymentMethodType::Multibanco
                | api_enums::PaymentMethodType::Pix
                | api_enums::PaymentMethodType::Pse
                | api_enums::PaymentMethodType::PermataBankTransfer
                | api_enums::PaymentMethodType::BcaBankTransfer
                | api_enums::PaymentMethodType::BniVa
                | api_enums::PaymentMethodType::BriVa
                | api_enums::PaymentMethodType::CimbVa
                | api_enums::PaymentMethodType::DanamonVa
                | api_enums::PaymentMethodType::MandiriVa
        ),
        api_enums::PaymentMethod::BankDebit => matches!(
            payment_method_type,
            api_enums::PaymentMethodType::Ach
                | api_enums::PaymentMethodType::Sepa
                | api_enums::PaymentMethodType::Bacs
                | api_enums::PaymentMethodType::Becs
        ),
        api_enums::PaymentMethod::Crypto => matches!(
            payment_method_type,
            api_enums::PaymentMethodType::CryptoCurrency
        ),
        api_enums::PaymentMethod::Reward => matches!(
            payment_method_type,
            api_enums::PaymentMethodType::Evoucher | api_enums::PaymentMethodType::ClassicReward
        ),
        api_enums::PaymentMethod::Upi => matches!(
            payment_method_type,
            api_enums::PaymentMethodType::UpiCollect
        ),
        api_enums::PaymentMethod::Voucher => matches!(
            payment_method_type,
            api_enums::PaymentMethodType::Boleto
                | api_enums::PaymentMethodType::Efecty
                | api_enums::PaymentMethodType::PagoEfectivo
                | api_enums::PaymentMethodType::RedCompra
                | api_enums::PaymentMethodType::RedPagos
                | api_enums::PaymentMethodType::Indomaret
                | api_enums::PaymentMethodType::Alfamart
                | api_enums::PaymentMethodType::Oxxo
                | api_enums::PaymentMethodType::SevenEleven
                | api_enums::PaymentMethodType::Lawson
                | api_enums::PaymentMethodType::MiniStop
                | api_enums::PaymentMethodType::FamilyMart
                | api_enums::PaymentMethodType::Seicomart
                | api_enums::PaymentMethodType::PayEasy
        ),
        api_enums::PaymentMethod::GiftCard => {
            matches!(
                payment_method_type,
                api_enums::PaymentMethodType::Givex | api_enums::PaymentMethodType::PaySafeCard
            )
        }
        api_enums::PaymentMethod::CardRedirect => matches!(
            payment_method_type,
            api_enums::PaymentMethodType::Knet
                | api_enums::PaymentMethodType::Benefit
                | api_enums::PaymentMethodType::MomoAtm
        ),
    }
}

pub fn check_force_psync_precondition(status: &storage_enums::AttemptStatus) -> bool {
    !matches!(
        status,
        storage_enums::AttemptStatus::Charged
            | storage_enums::AttemptStatus::AutoRefunded
            | storage_enums::AttemptStatus::Voided
            | storage_enums::AttemptStatus::CodInitiated
            | storage_enums::AttemptStatus::Started
            | storage_enums::AttemptStatus::Failure
    )
}

pub fn append_option<T, U, F, V>(func: F, option1: Option<T>, option2: Option<U>) -> Option<V>
where
    F: FnOnce(T, U) -> V,
{
    Some(func(option1?, option2?))
}

#[cfg(feature = "olap")]
pub(super) async fn filter_by_constraints(
    db: &dyn StorageInterface,
    constraints: &api::PaymentListConstraints,
    merchant_id: &str,
    storage_scheme: storage_enums::MerchantStorageScheme,
) -> CustomResult<Vec<PaymentIntent>, errors::DataStorageError> {
    let result = db
        .filter_payment_intent_by_constraints(
            merchant_id,
            &constraints.clone().into(),
            storage_scheme,
        )
        .await?;
    Ok(result)
}

#[cfg(feature = "olap")]
pub(super) fn validate_payment_list_request(
    req: &api::PaymentListConstraints,
) -> CustomResult<(), errors::ApiErrorResponse> {
    use common_utils::consts::PAYMENTS_LIST_MAX_LIMIT_V1;

    utils::when(
        req.limit > PAYMENTS_LIST_MAX_LIMIT_V1 || req.limit < 1,
        || {
            Err(errors::ApiErrorResponse::InvalidRequestData {
                message: format!(
                    "limit should be in between 1 and {}",
                    PAYMENTS_LIST_MAX_LIMIT_V1
                ),
            })
        },
    )?;
    Ok(())
}
#[cfg(feature = "olap")]
pub(super) fn validate_payment_list_request_for_joins(
    limit: u32,
) -> CustomResult<(), errors::ApiErrorResponse> {
    use common_utils::consts::PAYMENTS_LIST_MAX_LIMIT_V2;

    utils::when(!(1..=PAYMENTS_LIST_MAX_LIMIT_V2).contains(&limit), || {
        Err(errors::ApiErrorResponse::InvalidRequestData {
            message: format!(
                "limit should be in between 1 and {}",
                PAYMENTS_LIST_MAX_LIMIT_V2
            ),
        })
    })?;
    Ok(())
}

pub fn get_handle_response_url(
    payment_id: String,
    merchant_account: &domain::MerchantAccount,
    response: api::PaymentsResponse,
    connector: String,
) -> RouterResult<api::RedirectionResponse> {
    let payments_return_url = response.return_url.as_ref();

    let redirection_response = make_pg_redirect_response(payment_id, &response, connector);

    let return_url = make_merchant_url_with_response(
        merchant_account,
        redirection_response,
        payments_return_url,
        response.client_secret.as_ref(),
        response.manual_retry_allowed,
    )
    .attach_printable("Failed to make merchant url with response")?;

    make_url_with_signature(&return_url, merchant_account)
}

pub fn make_merchant_url_with_response(
    merchant_account: &domain::MerchantAccount,
    redirection_response: api::PgRedirectResponse,
    request_return_url: Option<&String>,
    client_secret: Option<&masking::Secret<String>>,
    manual_retry_allowed: Option<bool>,
) -> RouterResult<String> {
    // take return url if provided in the request else use merchant return url
    let url = request_return_url
        .or(merchant_account.return_url.as_ref())
        .get_required_value("return_url")?;

    let status_check = redirection_response.status;

    let payment_client_secret = client_secret
        .ok_or(errors::ApiErrorResponse::InternalServerError)
        .into_report()
        .attach_printable("Expected client secret to be `Some`")?;

    let merchant_url_with_response = if merchant_account.redirect_to_merchant_with_http_post {
        url::Url::parse_with_params(
            url,
            &[
                ("status", status_check.to_string()),
                (
                    "payment_intent_client_secret",
                    payment_client_secret.peek().to_string(),
                ),
                (
                    "manual_retry_allowed",
                    manual_retry_allowed.unwrap_or(false).to_string(),
                ),
            ],
        )
        .into_report()
        .change_context(errors::ApiErrorResponse::InternalServerError)
        .attach_printable("Unable to parse the url with param")?
    } else {
        let amount = redirection_response.amount.get_required_value("amount")?;
        url::Url::parse_with_params(
            url,
            &[
                ("status", status_check.to_string()),
                (
                    "payment_intent_client_secret",
                    payment_client_secret.peek().to_string(),
                ),
                ("amount", amount.to_string()),
                (
                    "manual_retry_allowed",
                    manual_retry_allowed.unwrap_or(false).to_string(),
                ),
            ],
        )
        .into_report()
        .change_context(errors::ApiErrorResponse::InternalServerError)
        .attach_printable("Unable to parse the url with param")?
    };

    Ok(merchant_url_with_response.to_string())
}

pub async fn make_ephemeral_key(
    state: AppState,
    customer_id: String,
    merchant_id: String,
) -> errors::RouterResponse<ephemeral_key::EphemeralKey> {
    let store = &state.store;
    let id = utils::generate_id(consts::ID_LENGTH, "eki");
    let secret = format!("epk_{}", &Uuid::new_v4().simple().to_string());
    let ek = ephemeral_key::EphemeralKeyNew {
        id,
        customer_id,
        merchant_id,
        secret,
    };
    let ek = store
        .create_ephemeral_key(ek, state.conf.eph_key.validity)
        .await
        .change_context(errors::ApiErrorResponse::InternalServerError)
        .attach_printable("Unable to create ephemeral key")?;
    Ok(services::ApplicationResponse::Json(ek))
}

pub async fn delete_ephemeral_key(
    state: AppState,
    ek_id: String,
) -> errors::RouterResponse<ephemeral_key::EphemeralKey> {
    let db = state.store.as_ref();
    let ek = db
        .delete_ephemeral_key(&ek_id)
        .await
        .change_context(errors::ApiErrorResponse::InternalServerError)
        .attach_printable("Unable to delete ephemeral key")?;
    Ok(services::ApplicationResponse::Json(ek))
}

pub fn make_pg_redirect_response(
    payment_id: String,
    response: &api::PaymentsResponse,
    connector: String,
) -> api::PgRedirectResponse {
    api::PgRedirectResponse {
        payment_id,
        status: response.status,
        gateway_id: connector,
        customer_id: response.customer_id.to_owned(),
        amount: Some(response.amount),
    }
}

pub fn make_url_with_signature(
    redirect_url: &str,
    merchant_account: &domain::MerchantAccount,
) -> RouterResult<api::RedirectionResponse> {
    let mut url = url::Url::parse(redirect_url)
        .into_report()
        .change_context(errors::ApiErrorResponse::InternalServerError)
        .attach_printable("Unable to parse the url")?;

    let mut base_url = url.clone();
    base_url.query_pairs_mut().clear();

    let url = if merchant_account.enable_payment_response_hash {
        let key = merchant_account
            .payment_response_hash_key
            .as_ref()
            .get_required_value("payment_response_hash_key")?;
        let signature = hmac_sha512_sorted_query_params(
            &mut url.query_pairs().collect::<Vec<_>>(),
            key.as_str(),
        )?;

        url.query_pairs_mut()
            .append_pair("signature", &signature)
            .append_pair("signature_algorithm", "HMAC-SHA512");
        url.to_owned()
    } else {
        url.to_owned()
    };

    let parameters = url
        .query_pairs()
        .collect::<Vec<_>>()
        .iter()
        .map(|(key, value)| (key.clone().into_owned(), value.clone().into_owned()))
        .collect::<Vec<_>>();

    Ok(api::RedirectionResponse {
        return_url: base_url.to_string(),
        params: parameters,
        return_url_with_query_params: url.to_string(),
        http_method: if merchant_account.redirect_to_merchant_with_http_post {
            services::Method::Post.to_string()
        } else {
            services::Method::Get.to_string()
        },
        headers: Vec::new(),
    })
}

pub fn hmac_sha512_sorted_query_params(
    params: &mut [(Cow<'_, str>, Cow<'_, str>)],
    key: &str,
) -> RouterResult<String> {
    params.sort();
    let final_string = params
        .iter()
        .map(|(key, value)| format!("{key}={value}"))
        .collect::<Vec<_>>()
        .join("&");

    let signature = crypto::HmacSha512::sign_message(
        &crypto::HmacSha512,
        key.as_bytes(),
        final_string.as_bytes(),
    )
    .change_context(errors::ApiErrorResponse::InternalServerError)
    .attach_printable("Failed to sign the message")?;

    Ok(hex::encode(signature))
}

pub fn check_if_operation_confirm<Op: std::fmt::Debug>(operations: Op) -> bool {
    format!("{operations:?}") == "PaymentConfirm"
}

#[allow(clippy::too_many_arguments)]
pub fn generate_mandate(
    merchant_id: String,
    payment_id: String,
    connector: String,
    setup_mandate_details: Option<MandateData>,
    customer: &Option<domain::Customer>,
    payment_method_id: String,
    connector_mandate_id: Option<pii::SecretSerdeValue>,
    network_txn_id: Option<String>,
    payment_method_data_option: Option<api_models::payments::PaymentMethodData>,
    mandate_reference: Option<MandateReference>,
) -> CustomResult<Option<storage::MandateNew>, errors::ApiErrorResponse> {
    match (setup_mandate_details, customer) {
        (Some(data), Some(cus)) => {
            let mandate_id = utils::generate_id(consts::ID_LENGTH, "man");

            // The construction of the mandate new must be visible
            let mut new_mandate = storage::MandateNew::default();

            let customer_acceptance = data
                .customer_acceptance
                .get_required_value("customer_acceptance")?;
            new_mandate
                .set_mandate_id(mandate_id)
                .set_customer_id(cus.customer_id.clone())
                .set_merchant_id(merchant_id)
                .set_original_payment_id(Some(payment_id))
                .set_payment_method_id(payment_method_id)
                .set_connector(connector)
                .set_mandate_status(storage_enums::MandateStatus::Active)
                .set_connector_mandate_ids(connector_mandate_id)
                .set_network_transaction_id(network_txn_id)
                .set_customer_ip_address(
                    customer_acceptance
                        .get_ip_address()
                        .map(masking::Secret::new),
                )
                .set_customer_user_agent(customer_acceptance.get_user_agent())
                .set_customer_accepted_at(Some(customer_acceptance.get_accepted_at()))
                .set_metadata(payment_method_data_option.map(|payment_method_data| {
                    pii::SecretSerdeValue::new(
                        serde_json::to_value(payment_method_data).unwrap_or_default(),
                    )
                }))
                .set_connector_mandate_id(
                    mandate_reference.and_then(|reference| reference.connector_mandate_id),
                );

            Ok(Some(
                match data.mandate_type.get_required_value("mandate_type")? {
                    data_models::mandates::MandateDataType::SingleUse(data) => new_mandate
                        .set_mandate_amount(Some(data.amount))
                        .set_mandate_currency(Some(data.currency))
                        .set_mandate_type(storage_enums::MandateType::SingleUse)
                        .to_owned(),

                    data_models::mandates::MandateDataType::MultiUse(op_data) => match op_data {
                        Some(data) => new_mandate
                            .set_mandate_amount(Some(data.amount))
                            .set_mandate_currency(Some(data.currency))
                            .set_start_date(data.start_date)
                            .set_end_date(data.end_date),
                        // .set_metadata(data.metadata),
                        // we are storing PaymentMethodData in metadata of mandate
                        None => &mut new_mandate,
                    }
                    .set_mandate_type(storage_enums::MandateType::MultiUse)
                    .to_owned(),
                },
            ))
        }
        (_, _) => Ok(None),
    }
}

// A function to manually authenticate the client secret with intent fulfillment time
pub fn authenticate_client_secret(
    request_client_secret: Option<&String>,
    payment_intent: &PaymentIntent,
    merchant_intent_fulfillment_time: Option<i64>,
) -> Result<(), errors::ApiErrorResponse> {
    match (request_client_secret, &payment_intent.client_secret) {
        (Some(req_cs), Some(pi_cs)) => {
            if req_cs != pi_cs {
                Err(errors::ApiErrorResponse::ClientSecretInvalid)
            } else {
                //This is done to check whether the merchant_account's intent fulfillment time has expired or not
                let payment_intent_fulfillment_deadline =
                    payment_intent.created_at.saturating_add(Duration::seconds(
                        merchant_intent_fulfillment_time
                            .unwrap_or(consts::DEFAULT_FULFILLMENT_TIME),
                    ));
                let current_timestamp = common_utils::date_time::now();
                fp_utils::when(
                    current_timestamp > payment_intent_fulfillment_deadline,
                    || Err(errors::ApiErrorResponse::ClientSecretExpired),
                )
            }
        }
        // If there is no client in payment intent, then it has expired
        (Some(_), None) => Err(errors::ApiErrorResponse::ClientSecretExpired),
        _ => Ok(()),
    }
}

pub(crate) fn validate_payment_status_against_not_allowed_statuses(
    intent_status: &storage_enums::IntentStatus,
    not_allowed_statuses: &[storage_enums::IntentStatus],
    action: &'static str,
) -> Result<(), errors::ApiErrorResponse> {
    fp_utils::when(not_allowed_statuses.contains(intent_status), || {
        Err(errors::ApiErrorResponse::PreconditionFailed {
            message: format!(
                "You cannot {action} this payment because it has status {intent_status}",
            ),
        })
    })
}

#[instrument(skip_all)]
pub(crate) fn validate_pm_or_token_given(
    payment_method: &Option<api_enums::PaymentMethod>,
    payment_method_data: &Option<api::PaymentMethodData>,
    payment_method_type: &Option<api_enums::PaymentMethodType>,
    mandate_type: &Option<api::MandateTransactionType>,
    token: &Option<String>,
) -> Result<(), errors::ApiErrorResponse> {
    utils::when(
        !matches!(
            payment_method_type,
            Some(api_enums::PaymentMethodType::Paypal)
        ) && !matches!(
            mandate_type,
            Some(api::MandateTransactionType::RecurringMandateTransaction)
        ) && token.is_none()
            && (payment_method_data.is_none() || payment_method.is_none()),
        || {
            Err(errors::ApiErrorResponse::InvalidRequestData {
                message: "A payment token or payment method data is required".to_string(),
            })
        },
    )
}

// A function to perform database lookup and then verify the client secret
pub async fn verify_payment_intent_time_and_client_secret(
    db: &dyn StorageInterface,
    merchant_account: &domain::MerchantAccount,
    client_secret: Option<String>,
) -> error_stack::Result<Option<PaymentIntent>, errors::ApiErrorResponse> {
    client_secret
        .async_map(|cs| async move {
            let payment_id = get_payment_id_from_client_secret(&cs)?;

            let payment_intent = db
                .find_payment_intent_by_payment_id_merchant_id(
                    &payment_id,
                    &merchant_account.merchant_id,
                    merchant_account.storage_scheme,
                )
                .await
                .change_context(errors::ApiErrorResponse::PaymentNotFound)?;

            authenticate_client_secret(
                Some(&cs),
                &payment_intent,
                merchant_account.intent_fulfillment_time,
            )?;
            Ok(payment_intent)
        })
        .await
        .transpose()
}

/// Check whether the business details are configured in the merchant account
pub fn validate_business_details(
    business_country: Option<api_enums::CountryAlpha2>,
    business_label: Option<&String>,
    merchant_account: &domain::MerchantAccount,
) -> RouterResult<()> {
    let primary_business_details = merchant_account
        .primary_business_details
        .clone()
        .parse_value::<Vec<api_models::admin::PrimaryBusinessDetails>>("PrimaryBusinessDetails")
        .change_context(errors::ApiErrorResponse::InternalServerError)
        .attach_printable("failed to parse primary business details")?;

    business_country
        .zip(business_label)
        .map(|(business_country, business_label)| {
            primary_business_details
                .iter()
                .find(|business_details| {
                    &business_details.business == business_label
                        && business_details.country == business_country
                })
                .ok_or(errors::ApiErrorResponse::PreconditionFailed {
                    message: "business_details are not configured in the merchant account"
                        .to_string(),
                })
        })
        .transpose()?;

    Ok(())
}

/// Do lazy parsing of primary business details
/// If both country and label are passed, no need to parse business details from merchant_account
/// If any one is missing, get it from merchant_account
/// If there is more than one label or country configured in merchant account, then
/// passing business details for payment is mandatory to avoid ambiguity
pub fn get_business_details(
    business_country: Option<api_enums::CountryAlpha2>,
    business_label: Option<&String>,
    merchant_account: &domain::MerchantAccount,
) -> RouterResult<(api_enums::CountryAlpha2, String)> {
    let primary_business_details = merchant_account
        .primary_business_details
        .clone()
        .parse_value::<Vec<api_models::admin::PrimaryBusinessDetails>>("PrimaryBusinessDetails")
        .change_context(errors::ApiErrorResponse::InternalServerError)
        .attach_printable("failed to parse primary business details")?;

    match business_country.zip(business_label) {
        Some((business_country, business_label)) => {
            Ok((business_country.to_owned(), business_label.to_owned()))
        }
        _ => match primary_business_details.first() {
            Some(business_details) if primary_business_details.len() == 1 => Ok((
                business_country.unwrap_or_else(|| business_details.country.to_owned()),
                business_label
                    .map(ToString::to_string)
                    .unwrap_or_else(|| business_details.business.to_owned()),
            )),
            _ => Err(report!(errors::ApiErrorResponse::MissingRequiredField {
                field_name: "business_country, business_label"
            })),
        },
    }
}

#[inline]
pub(crate) fn get_payment_id_from_client_secret(cs: &str) -> RouterResult<String> {
    let (payment_id, _) = cs
        .rsplit_once("_secret_")
        .ok_or(errors::ApiErrorResponse::ClientSecretInvalid)
        .into_report()?;
    Ok(payment_id.to_string())
}

#[cfg(test)]
mod tests {

    use super::*;

    #[test]
    fn test_authenticate_client_secret_fulfillment_time_not_expired() {
        let payment_intent = PaymentIntent {
            id: 21,
            payment_id: "23".to_string(),
            merchant_id: "22".to_string(),
            status: storage_enums::IntentStatus::RequiresCapture,
            amount: 200,
            currency: None,
            amount_captured: None,
            customer_id: None,
            description: None,
            return_url: None,
            metadata: None,
            connector_id: None,
            shipping_address_id: None,
            billing_address_id: None,
            statement_descriptor_name: None,
            statement_descriptor_suffix: None,
            created_at: common_utils::date_time::now(),
            modified_at: common_utils::date_time::now(),
            last_synced: None,
            setup_future_usage: None,
            off_session: None,
            client_secret: Some("1".to_string()),
            active_attempt_id: "nopes".to_string(),
            business_country: None,
            business_label: None,
            order_details: None,
            allowed_payment_method_types: None,
            connector_metadata: None,
            feature_metadata: None,
            attempt_count: 1,
            profile_id: None,
            merchant_decision: None,
            payment_confirm_source: None,
        };
        let req_cs = Some("1".to_string());
        let merchant_fulfillment_time = Some(900);
        assert!(authenticate_client_secret(
            req_cs.as_ref(),
            &payment_intent,
            merchant_fulfillment_time
        )
        .is_ok()); // Check if the result is an Ok variant
    }

    #[test]
    fn test_authenticate_client_secret_fulfillment_time_expired() {
        let payment_intent = PaymentIntent {
            id: 21,
            payment_id: "23".to_string(),
            merchant_id: "22".to_string(),
            status: storage_enums::IntentStatus::RequiresCapture,
            amount: 200,
            currency: None,
            amount_captured: None,
            customer_id: None,
            description: None,
            return_url: None,
            metadata: None,
            connector_id: None,
            shipping_address_id: None,
            billing_address_id: None,
            statement_descriptor_name: None,
            statement_descriptor_suffix: None,
            created_at: common_utils::date_time::now().saturating_sub(Duration::seconds(20)),
            modified_at: common_utils::date_time::now(),
            last_synced: None,
            setup_future_usage: None,
            off_session: None,
            client_secret: Some("1".to_string()),
            active_attempt_id: "nopes".to_string(),
            business_country: None,
            business_label: None,
            order_details: None,
            allowed_payment_method_types: None,
            connector_metadata: None,
            feature_metadata: None,
            attempt_count: 1,
            profile_id: None,
            merchant_decision: None,
            payment_confirm_source: None,
        };
        let req_cs = Some("1".to_string());
        let merchant_fulfillment_time = Some(10);
        assert!(authenticate_client_secret(
            req_cs.as_ref(),
            &payment_intent,
            merchant_fulfillment_time
        )
        .is_err())
    }

    #[test]
    fn test_authenticate_client_secret_expired() {
        let payment_intent = PaymentIntent {
            id: 21,
            payment_id: "23".to_string(),
            merchant_id: "22".to_string(),
            status: storage_enums::IntentStatus::RequiresCapture,
            amount: 200,
            currency: None,
            amount_captured: None,
            customer_id: None,
            description: None,
            return_url: None,
            metadata: None,
            connector_id: None,
            shipping_address_id: None,
            billing_address_id: None,
            statement_descriptor_name: None,
            statement_descriptor_suffix: None,
            created_at: common_utils::date_time::now().saturating_sub(Duration::seconds(20)),
            modified_at: common_utils::date_time::now(),
            last_synced: None,
            setup_future_usage: None,
            off_session: None,
            client_secret: None,
            active_attempt_id: "nopes".to_string(),
            business_country: None,
            business_label: None,
            order_details: None,
            allowed_payment_method_types: None,
            connector_metadata: None,
            feature_metadata: None,
            attempt_count: 1,
            profile_id: None,
            merchant_decision: None,
            payment_confirm_source: None,
        };
        let req_cs = Some("1".to_string());
        let merchant_fulfillment_time = Some(10);
        assert!(authenticate_client_secret(
            req_cs.as_ref(),
            &payment_intent,
            merchant_fulfillment_time
        )
        .is_err())
    }
}

// This function will be removed after moving this functionality to server_wrap and using cache instead of config
#[instrument(skip_all)]
pub async fn insert_merchant_connector_creds_to_config(
    db: &dyn StorageInterface,
    merchant_id: &str,
    merchant_connector_details: admin::MerchantConnectorDetailsWrap,
) -> RouterResult<()> {
    if let Some(encoded_data) = merchant_connector_details.encoded_data {
        match db
            .insert_config(storage::ConfigNew {
                key: format!(
                    "mcd_{merchant_id}_{}",
                    merchant_connector_details.creds_identifier
                ),
                config: encoded_data.peek().to_owned(),
            })
            .await
        {
            Ok(_) => Ok(()),
            Err(err) => {
                if err.current_context().is_db_unique_violation() {
                    Ok(())
                } else {
                    Err(err
                        .change_context(errors::ApiErrorResponse::InternalServerError)
                        .attach_printable("Failed to insert connector_creds to config"))
                }
            }
        }
    } else {
        Ok(())
    }
}

#[derive(Clone)]
pub enum MerchantConnectorAccountType {
    DbVal(domain::MerchantConnectorAccount),
    CacheVal(api_models::admin::MerchantConnectorDetails),
}

impl MerchantConnectorAccountType {
    pub fn get_metadata(&self) -> Option<masking::Secret<serde_json::Value>> {
        match self {
            Self::DbVal(val) => val.metadata.to_owned(),
            Self::CacheVal(val) => val.metadata.to_owned(),
        }
    }

    pub fn get_connector_account_details(&self) -> serde_json::Value {
        match self {
            Self::DbVal(val) => val.connector_account_details.peek().to_owned(),
            Self::CacheVal(val) => val.connector_account_details.peek().to_owned(),
        }
    }

    pub fn is_disabled(&self) -> bool {
        match self {
            Self::DbVal(ref inner) => inner.disabled.unwrap_or(false),
            // Cached merchant connector account, only contains the account details,
            // the merchant connector account must only be cached if it's not disabled
            Self::CacheVal(_) => false,
        }
    }

    pub fn is_test_mode_on(&self) -> Option<bool> {
        match self {
            Self::DbVal(val) => val.test_mode,
            Self::CacheVal(_) => None,
        }
    }
}

/// Query for merchant connector account either by business label or profile id
/// If profile_id is passed use it, or use connector_label to query merchant connector account
#[instrument(skip_all)]
pub async fn get_merchant_connector_account(
    state: &AppState,
    merchant_id: &str,
    creds_identifier: Option<String>,
    key_store: &domain::MerchantKeyStore,
    profile_id: &String,
    connector_name: &str,
) -> RouterResult<MerchantConnectorAccountType> {
    let db = &*state.store;
    match creds_identifier {
        Some(creds_identifier) => {
            let mca_config = db
                .find_config_by_key(format!("mcd_{merchant_id}_{creds_identifier}").as_str())
                .await
                .to_not_found_response(
                    errors::ApiErrorResponse::MerchantConnectorAccountNotFound {
                        id: format!("mcd_{merchant_id}_{creds_identifier}"),
                    },
                )?;

            #[cfg(feature = "kms")]
            let private_key = state
                .kms_secrets
                .jwekey
                .peek()
                .tunnel_private_key
                .as_bytes();

            #[cfg(not(feature = "kms"))]
            let private_key = state.conf.jwekey.tunnel_private_key.as_bytes();

            let decrypted_mca = services::decrypt_jwe(mca_config.config.as_str(), services::KeyIdCheck::SkipKeyIdCheck, private_key, jwe::RSA_OAEP_256)
                                     .await
                                     .change_context(errors::ApiErrorResponse::UnprocessableEntity{
                                        message: "decoding merchant_connector_details failed due to invalid data format!".into()})
                                     .attach_printable(
                                        "Failed to decrypt merchant_connector_details sent in request and then put in cache",
                                    )?;

            let res = String::into_bytes(decrypted_mca)
                        .parse_struct("MerchantConnectorDetails")
                        .change_context(errors::ApiErrorResponse::InternalServerError)
                        .attach_printable(
                            "Failed to parse merchant_connector_details sent in request and then put in cache",
                        )?;

            Ok(MerchantConnectorAccountType::CacheVal(res))
        }
        None => {
            db.find_merchant_connector_account_by_profile_id_connector_name(
                profile_id,
                connector_name,
                key_store,
            )
            .await
            .to_not_found_response(
                errors::ApiErrorResponse::MerchantConnectorAccountNotFound {
                    id: format!("profile id {profile_id} and connector name {connector_name}"),
                },
            )
        }
        .map(MerchantConnectorAccountType::DbVal),
    }
}

/// This function replaces the request and response type of routerdata with the
/// request and response type passed
/// # Arguments
///
/// * `router_data` - original router data
/// * `request` - new request
/// * `response` - new response
pub fn router_data_type_conversion<F1, F2, Req1, Req2, Res1, Res2>(
    router_data: RouterData<F1, Req1, Res1>,
    request: Req2,
    response: Result<Res2, ErrorResponse>,
) -> RouterData<F2, Req2, Res2> {
    RouterData {
        flow: std::marker::PhantomData,
        request,
        response,
        merchant_id: router_data.merchant_id,
        address: router_data.address,
        amount_captured: router_data.amount_captured,
        auth_type: router_data.auth_type,
        connector: router_data.connector,
        connector_auth_type: router_data.connector_auth_type,
        connector_meta_data: router_data.connector_meta_data,
        description: router_data.description,
        payment_id: router_data.payment_id,
        payment_method: router_data.payment_method,
        payment_method_id: router_data.payment_method_id,
        return_url: router_data.return_url,
        status: router_data.status,
        attempt_id: router_data.attempt_id,
        access_token: router_data.access_token,
        session_token: router_data.session_token,
        reference_id: router_data.reference_id,
        payment_method_token: router_data.payment_method_token,
        customer_id: router_data.customer_id,
        connector_customer: router_data.connector_customer,
        preprocessing_id: router_data.preprocessing_id,
        payment_method_balance: router_data.payment_method_balance,
        recurring_mandate_payment_data: router_data.recurring_mandate_payment_data,
        connector_request_reference_id: router_data.connector_request_reference_id,
        #[cfg(feature = "payouts")]
        payout_method_data: None,
        #[cfg(feature = "payouts")]
        quote_id: None,
        test_mode: router_data.test_mode,
        connector_api_version: router_data.connector_api_version,
        connector_http_status_code: router_data.connector_http_status_code,
        apple_pay_flow: router_data.apple_pay_flow,
    }
}

#[instrument(skip_all)]
pub fn get_attempt_type(
    payment_intent: &PaymentIntent,
    payment_attempt: &PaymentAttempt,
    request: &api::PaymentsRequest,
    action: &str,
) -> RouterResult<AttemptType> {
    match payment_intent.status {
        enums::IntentStatus::Failed => {
            if matches!(
                request.retry_action,
                Some(api_models::enums::RetryAction::ManualRetry)
            ) {
                metrics::MANUAL_RETRY_REQUEST_COUNT.add(
                    &metrics::CONTEXT,
                    1,
                    &[metrics::request::add_attributes(
                        "merchant_id",
                        payment_attempt.merchant_id.clone(),
                    )],
                );
                match payment_attempt.status {
                    enums::AttemptStatus::Started
                    | enums::AttemptStatus::AuthenticationPending
                    | enums::AttemptStatus::AuthenticationSuccessful
                    | enums::AttemptStatus::Authorized
                    | enums::AttemptStatus::Charged
                    | enums::AttemptStatus::Authorizing
                    | enums::AttemptStatus::CodInitiated
                    | enums::AttemptStatus::VoidInitiated
                    | enums::AttemptStatus::CaptureInitiated
                    | enums::AttemptStatus::Unresolved
                    | enums::AttemptStatus::Pending
                    | enums::AttemptStatus::ConfirmationAwaited
                    | enums::AttemptStatus::PartialCharged
                    | enums::AttemptStatus::Voided
                    | enums::AttemptStatus::AutoRefunded
                    | enums::AttemptStatus::PaymentMethodAwaited
                    | enums::AttemptStatus::DeviceDataCollectionPending => {
                        metrics::MANUAL_RETRY_VALIDATION_FAILED.add(
                            &metrics::CONTEXT,
                            1,
                            &[metrics::request::add_attributes(
                                "merchant_id",
                                payment_attempt.merchant_id.clone(),
                            )],
                        );
                        Err(errors::ApiErrorResponse::InternalServerError)
                            .into_report()
                            .attach_printable("Payment Attempt unexpected state")
                    }

                    storage_enums::AttemptStatus::VoidFailed
                    | storage_enums::AttemptStatus::RouterDeclined
                    | storage_enums::AttemptStatus::CaptureFailed => {
                        metrics::MANUAL_RETRY_VALIDATION_FAILED.add(
                            &metrics::CONTEXT,
                            1,
                            &[metrics::request::add_attributes(
                                "merchant_id",
                                payment_attempt.merchant_id.clone(),
                            )],
                        );
                        Err(report!(errors::ApiErrorResponse::PreconditionFailed {
                            message:
                                format!("You cannot {action} this payment because it has status {}, and the previous attempt has the status {}", payment_intent.status, payment_attempt.status)
                            }
                        ))
                    }

                    storage_enums::AttemptStatus::AuthenticationFailed
                    | storage_enums::AttemptStatus::AuthorizationFailed
                    | storage_enums::AttemptStatus::Failure => {
                        metrics::MANUAL_RETRY_COUNT.add(
                            &metrics::CONTEXT,
                            1,
                            &[metrics::request::add_attributes(
                                "merchant_id",
                                payment_attempt.merchant_id.clone(),
                            )],
                        );
                        Ok(AttemptType::New)
                    }
                }
            } else {
                Err(report!(errors::ApiErrorResponse::PreconditionFailed {
                        message:
                            format!("You cannot {action} this payment because it has status {}, you can pass `retry_action` as `manual_retry` in request to try this payment again", payment_intent.status)
                        }
                    ))
            }
        }
        enums::IntentStatus::Cancelled
        | enums::IntentStatus::RequiresCapture
        | enums::IntentStatus::PartiallyCaptured
        | enums::IntentStatus::Processing
        | enums::IntentStatus::Succeeded => {
            Err(report!(errors::ApiErrorResponse::PreconditionFailed {
                message: format!(
                    "You cannot {action} this payment because it has status {}",
                    payment_intent.status,
                ),
            }))
        }

        enums::IntentStatus::RequiresCustomerAction
        | enums::IntentStatus::RequiresMerchantAction
        | enums::IntentStatus::RequiresPaymentMethod
        | enums::IntentStatus::RequiresConfirmation => Ok(AttemptType::SameOld),
    }
}

#[derive(Debug, Eq, PartialEq, Clone)]
pub enum AttemptType {
    New,
    SameOld,
}

impl AttemptType {
    // The function creates a new payment_attempt from the previous payment attempt but doesn't populate fields like payment_method, error_code etc.
    // Logic to override the fields with data provided in the request should be done after this if required.
    // In case if fields are not overridden by the request then they contain the same data that was in the previous attempt provided it is populated in this function.
    #[inline(always)]
    fn make_new_payment_attempt(
        payment_method_data: &Option<api_models::payments::PaymentMethodData>,
        old_payment_attempt: PaymentAttempt,
        new_attempt_count: i16,
    ) -> storage::PaymentAttemptNew {
        let created_at @ modified_at @ last_synced = Some(common_utils::date_time::now());

        storage::PaymentAttemptNew {
            attempt_id: utils::get_payment_attempt_id(
                &old_payment_attempt.payment_id,
                new_attempt_count,
            ),
            payment_id: old_payment_attempt.payment_id,
            merchant_id: old_payment_attempt.merchant_id,

            // A new payment attempt is getting created so, used the same function which is used to populate status in PaymentCreate Flow.
            status: payment_attempt_status_fsm(payment_method_data, Some(true)),

            amount: old_payment_attempt.amount,
            currency: old_payment_attempt.currency,
            save_to_locker: old_payment_attempt.save_to_locker,

            connector: None,

            error_message: None,
            offer_amount: old_payment_attempt.offer_amount,
            surcharge_amount: old_payment_attempt.surcharge_amount,
            tax_amount: old_payment_attempt.tax_amount,
            payment_method_id: None,
            payment_method: None,
            capture_method: old_payment_attempt.capture_method,
            capture_on: old_payment_attempt.capture_on,
            confirm: old_payment_attempt.confirm,
            authentication_type: old_payment_attempt.authentication_type,
            created_at,
            modified_at,
            last_synced,
            cancellation_reason: None,
            amount_to_capture: old_payment_attempt.amount_to_capture,

            // Once the payment_attempt is authorised then mandate_id is created. If this payment attempt is authorised then mandate_id will be overridden.
            // Since mandate_id is a contract between merchant and customer to debit customers amount adding it to newly created attempt
            mandate_id: old_payment_attempt.mandate_id,

            // The payment could be done from a different browser or same browser, it would probably be overridden by request data.
            browser_info: None,

            error_code: None,
            payment_token: None,
            connector_metadata: None,
            payment_experience: None,
            payment_method_type: None,
            payment_method_data: None,

            // In case it is passed in create and not in confirm,
            business_sub_label: old_payment_attempt.business_sub_label,
            // If the algorithm is entered in Create call from server side, it needs to be populated here, however it could be overridden from the request.
            straight_through_algorithm: old_payment_attempt.straight_through_algorithm,
            mandate_details: old_payment_attempt.mandate_details,
            preprocessing_step_id: None,
            error_reason: None,
            multiple_capture_count: None,
            connector_response_reference_id: None,
            amount_capturable: old_payment_attempt.amount,
            surcharge_metadata: old_payment_attempt.surcharge_metadata,
        }
    }

    #[instrument(skip_all)]
    pub async fn modify_payment_intent_and_payment_attempt(
        &self,
        request: &api::PaymentsRequest,
        fetched_payment_intent: PaymentIntent,
        fetched_payment_attempt: PaymentAttempt,
        db: &dyn StorageInterface,
        storage_scheme: storage::enums::MerchantStorageScheme,
    ) -> RouterResult<(PaymentIntent, PaymentAttempt)> {
        match self {
            Self::SameOld => Ok((fetched_payment_intent, fetched_payment_attempt)),
            Self::New => {
                let new_attempt_count = fetched_payment_intent.attempt_count + 1;
                let new_payment_attempt = db
                    .insert_payment_attempt(
                        Self::make_new_payment_attempt(
                            &request.payment_method_data,
                            fetched_payment_attempt,
                            new_attempt_count,
                        ),
                        storage_scheme,
                    )
                    .await
                    .to_duplicate_response(errors::ApiErrorResponse::DuplicatePayment {
                        payment_id: fetched_payment_intent.payment_id.to_owned(),
                    })?;

                let updated_payment_intent = db
                    .update_payment_intent(
                        fetched_payment_intent,
                        storage::PaymentIntentUpdate::StatusAndAttemptUpdate {
                            status: payment_intent_status_fsm(
                                &request.payment_method_data,
                                Some(true),
                            ),
                            active_attempt_id: new_payment_attempt.attempt_id.to_owned(),
                            attempt_count: new_attempt_count,
                        },
                        storage_scheme,
                    )
                    .await
                    .to_not_found_response(errors::ApiErrorResponse::PaymentNotFound)?;

                logger::info!(
                    "manual_retry payment for {} with attempt_id {}",
                    updated_payment_intent.payment_id,
                    new_payment_attempt.attempt_id
                );

                Ok((updated_payment_intent, new_payment_attempt))
            }
        }
    }

    #[instrument(skip_all)]
    pub async fn get_or_insert_connector_response(
        &self,
        payment_attempt: &PaymentAttempt,
        db: &dyn StorageInterface,
        storage_scheme: storage::enums::MerchantStorageScheme,
    ) -> RouterResult<storage::ConnectorResponse> {
        match self {
            Self::New => db
                .insert_connector_response(
                    payments::PaymentCreate::make_connector_response(payment_attempt),
                    storage_scheme,
                )
                .await
                .to_duplicate_response(errors::ApiErrorResponse::DuplicatePayment {
                    payment_id: payment_attempt.payment_id.clone(),
                }),
            Self::SameOld => db
                .find_connector_response_by_payment_id_merchant_id_attempt_id(
                    &payment_attempt.payment_id,
                    &payment_attempt.merchant_id,
                    &payment_attempt.attempt_id,
                    storage_scheme,
                )
                .await
                .to_not_found_response(errors::ApiErrorResponse::PaymentNotFound),
        }
    }

    #[instrument(skip_all)]
    pub async fn get_connector_response(
        &self,
        db: &dyn StorageInterface,
        payment_id: &str,
        merchant_id: &str,
        attempt_id: &str,
        storage_scheme: storage_enums::MerchantStorageScheme,
    ) -> RouterResult<storage::ConnectorResponse> {
        match self {
            Self::New => Err(errors::ApiErrorResponse::InternalServerError)
                .into_report()
                .attach_printable("Precondition failed, the attempt type should not be `New`"),
            Self::SameOld => db
                .find_connector_response_by_payment_id_merchant_id_attempt_id(
                    payment_id,
                    merchant_id,
                    attempt_id,
                    storage_scheme,
                )
                .await
                .to_not_found_response(errors::ApiErrorResponse::PaymentNotFound),
        }
    }
}

#[inline(always)]
pub fn is_manual_retry_allowed(
    intent_status: &storage_enums::IntentStatus,
    attempt_status: &storage_enums::AttemptStatus,
    connector_request_reference_id_config: &ConnectorRequestReferenceIdConfig,
    merchant_id: &str,
) -> Option<bool> {
    let is_payment_status_eligible_for_retry = match intent_status {
        enums::IntentStatus::Failed => match attempt_status {
            enums::AttemptStatus::Started
            | enums::AttemptStatus::AuthenticationPending
            | enums::AttemptStatus::AuthenticationSuccessful
            | enums::AttemptStatus::Authorized
            | enums::AttemptStatus::Charged
            | enums::AttemptStatus::Authorizing
            | enums::AttemptStatus::CodInitiated
            | enums::AttemptStatus::VoidInitiated
            | enums::AttemptStatus::CaptureInitiated
            | enums::AttemptStatus::Unresolved
            | enums::AttemptStatus::Pending
            | enums::AttemptStatus::ConfirmationAwaited
            | enums::AttemptStatus::PartialCharged
            | enums::AttemptStatus::Voided
            | enums::AttemptStatus::AutoRefunded
            | enums::AttemptStatus::PaymentMethodAwaited
            | enums::AttemptStatus::DeviceDataCollectionPending => {
                logger::error!("Payment Attempt should not be in this state because Attempt to Intent status mapping doesn't allow it");
                None
            }

            storage_enums::AttemptStatus::VoidFailed
            | storage_enums::AttemptStatus::RouterDeclined
            | storage_enums::AttemptStatus::CaptureFailed => Some(false),

            storage_enums::AttemptStatus::AuthenticationFailed
            | storage_enums::AttemptStatus::AuthorizationFailed
            | storage_enums::AttemptStatus::Failure => Some(true),
        },
        enums::IntentStatus::Cancelled
        | enums::IntentStatus::RequiresCapture
        | enums::IntentStatus::PartiallyCaptured
        | enums::IntentStatus::Processing
        | enums::IntentStatus::Succeeded => Some(false),

        enums::IntentStatus::RequiresCustomerAction
        | enums::IntentStatus::RequiresMerchantAction
        | enums::IntentStatus::RequiresPaymentMethod
        | enums::IntentStatus::RequiresConfirmation => None,
    };
    let is_merchant_id_enabled_for_retries = !connector_request_reference_id_config
        .merchant_ids_send_payment_id_as_connector_request_id
        .contains(merchant_id);
    is_payment_status_eligible_for_retry
        .map(|payment_status_check| payment_status_check && is_merchant_id_enabled_for_retries)
}

#[cfg(test)]
mod test {
    #![allow(clippy::unwrap_used)]
    #[test]
    fn test_client_secret_parse() {
        let client_secret1 = "pay_3TgelAms4RQec8xSStjF_secret_fc34taHLw1ekPgNh92qr";
        let client_secret2 = "pay_3Tgel__Ams4RQ_secret_ec8xSStjF_secret_fc34taHLw1ekPgNh92qr";
        let client_secret3 =
            "pay_3Tgel__Ams4RQ_secret_ec8xSStjF_secret__secret_fc34taHLw1ekPgNh92qr";

        assert_eq!(
            "pay_3TgelAms4RQec8xSStjF",
            super::get_payment_id_from_client_secret(client_secret1).unwrap()
        );
        assert_eq!(
            "pay_3Tgel__Ams4RQ_secret_ec8xSStjF",
            super::get_payment_id_from_client_secret(client_secret2).unwrap()
        );
        assert_eq!(
            "pay_3Tgel__Ams4RQ_secret_ec8xSStjF_secret_",
            super::get_payment_id_from_client_secret(client_secret3).unwrap()
        );
    }
}

#[instrument(skip_all)]
pub async fn get_additional_payment_data(
    pm_data: &api_models::payments::PaymentMethodData,
    db: &dyn StorageInterface,
) -> api_models::payments::AdditionalPaymentData {
    match pm_data {
        api_models::payments::PaymentMethodData::Card(card_data) => {
            let card_isin = Some(card_data.card_number.clone().get_card_isin());
            let last4 = Some(card_data.card_number.clone().get_last4());
            if card_data.card_issuer.is_some()
                && card_data.card_network.is_some()
                && card_data.card_type.is_some()
                && card_data.card_issuing_country.is_some()
                && card_data.bank_code.is_some()
            {
                api_models::payments::AdditionalPaymentData::Card(Box::new(
                    api_models::payments::AdditionalCardInfo {
                        card_issuer: card_data.card_issuer.to_owned(),
                        card_network: card_data.card_network.clone(),
                        card_type: card_data.card_type.to_owned(),
                        card_issuing_country: card_data.card_issuing_country.to_owned(),
                        bank_code: card_data.bank_code.to_owned(),
                        card_exp_month: Some(card_data.card_exp_month.clone()),
                        card_exp_year: Some(card_data.card_exp_year.clone()),
                        card_holder_name: Some(card_data.card_holder_name.clone()),
                        last4: last4.clone(),
                        card_isin: card_isin.clone(),
                    },
                ))
            } else {
                let card_info = card_isin
                    .clone()
                    .async_and_then(|card_isin| async move {
                        db.get_card_info(&card_isin)
                            .await
                            .map_err(|error| services::logger::warn!(card_info_error=?error))
                            .ok()
                    })
                    .await
                    .flatten()
                    .map(|card_info| {
                        api_models::payments::AdditionalPaymentData::Card(Box::new(
                            api_models::payments::AdditionalCardInfo {
                                card_issuer: card_info.card_issuer,
                                card_network: card_info.card_network.clone(),
                                bank_code: card_info.bank_code,
                                card_type: card_info.card_type,
                                card_issuing_country: card_info.card_issuing_country,
                                last4: last4.clone(),
                                card_isin: card_isin.clone(),
                                card_exp_month: Some(card_data.card_exp_month.clone()),
                                card_exp_year: Some(card_data.card_exp_year.clone()),
                                card_holder_name: Some(card_data.card_holder_name.clone()),
                            },
                        ))
                    });
                card_info.unwrap_or(api_models::payments::AdditionalPaymentData::Card(Box::new(
                    api_models::payments::AdditionalCardInfo {
                        card_issuer: None,
                        card_network: None,
                        bank_code: None,
                        card_type: None,
                        card_issuing_country: None,
                        last4,
                        card_isin,
                        card_exp_month: Some(card_data.card_exp_month.clone()),
                        card_exp_year: Some(card_data.card_exp_year.clone()),
                        card_holder_name: Some(card_data.card_holder_name.clone()),
                    },
                )))
            }
        }
        api_models::payments::PaymentMethodData::BankRedirect(bank_redirect_data) => {
            match bank_redirect_data {
                api_models::payments::BankRedirectData::Eps { bank_name, .. } => {
                    api_models::payments::AdditionalPaymentData::BankRedirect {
                        bank_name: bank_name.to_owned(),
                    }
                }
                api_models::payments::BankRedirectData::Ideal { bank_name, .. } => {
                    api_models::payments::AdditionalPaymentData::BankRedirect {
                        bank_name: bank_name.to_owned(),
                    }
                }
                _ => api_models::payments::AdditionalPaymentData::BankRedirect { bank_name: None },
            }
        }
        api_models::payments::PaymentMethodData::Wallet(_) => {
            api_models::payments::AdditionalPaymentData::Wallet {}
        }
        api_models::payments::PaymentMethodData::PayLater(_) => {
            api_models::payments::AdditionalPaymentData::PayLater {}
        }
        api_models::payments::PaymentMethodData::BankTransfer(_) => {
            api_models::payments::AdditionalPaymentData::BankTransfer {}
        }
        api_models::payments::PaymentMethodData::Crypto(_) => {
            api_models::payments::AdditionalPaymentData::Crypto {}
        }
        api_models::payments::PaymentMethodData::BankDebit(_) => {
            api_models::payments::AdditionalPaymentData::BankDebit {}
        }
        api_models::payments::PaymentMethodData::MandatePayment => {
            api_models::payments::AdditionalPaymentData::MandatePayment {}
        }
        api_models::payments::PaymentMethodData::Reward => {
            api_models::payments::AdditionalPaymentData::Reward {}
        }
        api_models::payments::PaymentMethodData::Upi(_) => {
            api_models::payments::AdditionalPaymentData::Upi {}
        }
        api_models::payments::PaymentMethodData::CardRedirect(_) => {
            api_models::payments::AdditionalPaymentData::CardRedirect {}
        }
        api_models::payments::PaymentMethodData::Voucher(_) => {
            api_models::payments::AdditionalPaymentData::Voucher {}
        }
        api_models::payments::PaymentMethodData::GiftCard(_) => {
            api_models::payments::AdditionalPaymentData::GiftCard {}
        }
    }
}

pub fn validate_customer_access(
    payment_intent: &PaymentIntent,
    auth_flow: services::AuthFlow,
    request: &api::PaymentsRequest,
) -> Result<(), errors::ApiErrorResponse> {
    if auth_flow == services::AuthFlow::Client && request.customer_id.is_some() {
        let is_same_customer = request.customer_id == payment_intent.customer_id;
        if !is_same_customer {
            Err(errors::ApiErrorResponse::GenericUnauthorized {
                message: "Unauthorised access to update customer".to_string(),
            })?;
        }
    }
    Ok(())
}

#[derive(Debug, serde::Serialize, serde::Deserialize)]
pub struct ApplePayData {
    version: masking::Secret<String>,
    data: masking::Secret<String>,
    signature: masking::Secret<String>,
    header: ApplePayHeader,
}

#[derive(Debug, serde::Serialize, serde::Deserialize)]
#[serde(rename_all = "camelCase")]
pub struct ApplePayHeader {
    ephemeral_public_key: masking::Secret<String>,
    public_key_hash: masking::Secret<String>,
    transaction_id: masking::Secret<String>,
}

impl ApplePayData {
    pub fn token_json(
        wallet_data: api_models::payments::WalletData,
    ) -> CustomResult<Self, errors::ConnectorError> {
        let json_wallet_data: Self =
            connector::utils::WalletData::get_wallet_token_as_json(&wallet_data)?;
        Ok(json_wallet_data)
    }

    pub async fn decrypt(
        &self,
        state: &AppState,
    ) -> CustomResult<serde_json::Value, errors::ApplePayDecryptionError> {
        let merchant_id = self.merchant_id(state).await?;
        let shared_secret = self.shared_secret(state).await?;
        let symmetric_key = self.symmetric_key(&merchant_id, &shared_secret)?;
        let decrypted = self.decrypt_ciphertext(&symmetric_key)?;
        let parsed_decrypted: serde_json::Value = serde_json::from_str(&decrypted)
            .into_report()
            .change_context(errors::ApplePayDecryptionError::DecryptionFailed)?;
        Ok(parsed_decrypted)
    }

    pub async fn merchant_id(
        &self,
        state: &AppState,
    ) -> CustomResult<String, errors::ApplePayDecryptionError> {
        #[cfg(feature = "kms")]
        let cert_data = kms::get_kms_client(&state.conf.kms)
            .await
            .decrypt(&state.conf.applepay_decrypt_keys.apple_pay_ppc)
            .await
            .change_context(errors::ApplePayDecryptionError::DecryptionFailed)?;

        #[cfg(not(feature = "kms"))]
        let cert_data = &state.conf.applepay_decrypt_keys.apple_pay_ppc;

        let base64_decode_cert_data = BASE64_ENGINE
            .decode(cert_data)
            .into_report()
            .change_context(errors::ApplePayDecryptionError::Base64DecodingFailed)?;

        // Parsing the certificate using x509-parser
        let (_, certificate) = parse_x509_certificate(&base64_decode_cert_data)
            .into_report()
            .change_context(errors::ApplePayDecryptionError::CertificateParsingFailed)
            .attach_printable("Error parsing apple pay PPC")?;

        // Finding the merchant ID extension
        let apple_pay_m_id = certificate
            .extensions()
            .iter()
            .find(|extension| {
                extension
                    .oid
                    .to_string()
                    .eq(consts::MERCHANT_ID_FIELD_EXTENSION_ID)
            })
            .map(|ext| {
                let merchant_id = String::from_utf8_lossy(ext.value)
                    .trim()
                    .trim_start_matches('@')
                    .to_string();

                merchant_id
            })
            .ok_or(errors::ApplePayDecryptionError::MissingMerchantId)
            .into_report()
            .attach_printable("Unable to find merchant ID extension in the certificate")?;

        Ok(apple_pay_m_id)
    }

    pub async fn shared_secret(
        &self,
        state: &AppState,
    ) -> CustomResult<Vec<u8>, errors::ApplePayDecryptionError> {
        let public_ec_bytes = BASE64_ENGINE
            .decode(self.header.ephemeral_public_key.peek().as_bytes())
            .into_report()
            .change_context(errors::ApplePayDecryptionError::Base64DecodingFailed)?;

        let public_key = PKey::public_key_from_der(&public_ec_bytes)
            .into_report()
            .change_context(errors::ApplePayDecryptionError::KeyDeserializationFailed)
            .attach_printable("Failed to deserialize the public key")?;

        #[cfg(feature = "kms")]
        let decrypted_apple_pay_ppc_key = kms::get_kms_client(&state.conf.kms)
            .await
            .decrypt(&state.conf.applepay_decrypt_keys.apple_pay_ppc_key)
            .await
            .change_context(errors::ApplePayDecryptionError::DecryptionFailed)?;

        #[cfg(not(feature = "kms"))]
        let decrypted_apple_pay_ppc_key = &state.conf.applepay_decrypt_keys.apple_pay_ppc_key;
        // Create PKey objects from EcKey
        let private_key = PKey::private_key_from_pem(decrypted_apple_pay_ppc_key.as_bytes())
            .into_report()
            .change_context(errors::ApplePayDecryptionError::KeyDeserializationFailed)
            .attach_printable("Failed to deserialize the private key")?;

        // Create the Deriver object and set the peer public key
        let mut deriver = Deriver::new(&private_key)
            .into_report()
            .change_context(errors::ApplePayDecryptionError::DerivingSharedSecretKeyFailed)
            .attach_printable("Failed to create a deriver for the private key")?;

        deriver
            .set_peer(&public_key)
            .into_report()
            .change_context(errors::ApplePayDecryptionError::DerivingSharedSecretKeyFailed)
            .attach_printable("Failed to set the peer key for the secret derivation")?;

        // Compute the shared secret
        let shared_secret = deriver
            .derive_to_vec()
            .into_report()
            .change_context(errors::ApplePayDecryptionError::DerivingSharedSecretKeyFailed)
            .attach_printable("Final key derivation failed")?;
        Ok(shared_secret)
    }

    pub fn symmetric_key(
        &self,
        merchant_id: &str,
        shared_secret: &[u8],
    ) -> CustomResult<Vec<u8>, errors::ApplePayDecryptionError> {
        let kdf_algorithm = b"\x0did-aes256-GCM";
        let kdf_party_v = hex::decode(merchant_id)
            .into_report()
            .change_context(errors::ApplePayDecryptionError::Base64DecodingFailed)?;
        let kdf_party_u = b"Apple";
        let kdf_info = [&kdf_algorithm[..], kdf_party_u, &kdf_party_v[..]].concat();

        let mut hash = openssl::sha::Sha256::new();
        hash.update(b"\x00\x00\x00");
        hash.update(b"\x01");
        hash.update(shared_secret);
        hash.update(&kdf_info[..]);
        let symmetric_key = hash.finish();
        Ok(symmetric_key.to_vec())
    }

    pub fn decrypt_ciphertext(
        &self,
        symmetric_key: &[u8],
    ) -> CustomResult<String, errors::ApplePayDecryptionError> {
        let data = BASE64_ENGINE
            .decode(self.data.peek().as_bytes())
            .into_report()
            .change_context(errors::ApplePayDecryptionError::Base64DecodingFailed)?;
        let iv = [0u8; 16]; //Initialization vector IV is typically used in AES-GCM (Galois/Counter Mode) encryption for randomizing the encryption process.
        let ciphertext = &data[..data.len() - 16];
        let tag = &data[data.len() - 16..];
        let cipher = Cipher::aes_256_gcm();
        let decrypted_data = decrypt_aead(cipher, symmetric_key, Some(&iv), &[], ciphertext, tag)
            .into_report()
            .change_context(errors::ApplePayDecryptionError::DecryptionFailed)?;
        let decrypted = String::from_utf8(decrypted_data)
            .into_report()
            .change_context(errors::ApplePayDecryptionError::DecryptionFailed)?;

        Ok(decrypted)
    }
}<|MERGE_RESOLUTION|>--- conflicted
+++ resolved
@@ -1303,66 +1303,63 @@
     ))
 }
 
-<<<<<<< HEAD
-async fn retrieve_payment_method_with_temporary_token<F: Clone>(
+pub async fn retrieve_payment_method_with_temporary_token(
     state: &AppState,
-    payment_data: &mut PaymentData<F>,
-    token: storage::PaymentTokenData,
+    token: &String,
+    payment_intent: &PaymentIntent,
     card_cvc: Option<masking::Secret<String>>,
-) -> RouterResult<Option<api::PaymentMethodData>> {
-    let (pm, supplementary_data) =
-        vault::Vault::get_payment_method_data_from_locker(state, &token.token)
-            .await
-            .attach_printable(
-                "Payment method for given token not found or there was a problem fetching it",
-            )?;
+) -> RouterResult<Option<(api::PaymentMethodData, enums::PaymentMethod)>> {
+    let (pm, supplementary_data) = vault::Vault::get_payment_method_data_from_locker(state, &token)
+        .await
+        .attach_printable(
+            "Payment method for given token not found or there was a problem fetching it",
+        )?;
 
     utils::when(
         supplementary_data
             .customer_id
-            .ne(&payment_data.payment_intent.customer_id),
+            .ne(&payment_intent.customer_id),
         || {
             Err(errors::ApiErrorResponse::PreconditionFailed { message: "customer associated with payment method and customer passed in payment are not same".into() })
         },
     )?;
 
-    Ok::<_, error_stack::Report<errors::ApiErrorResponse>>(match pm.clone() {
+    Ok::<_, error_stack::Report<errors::ApiErrorResponse>>(match pm {
         Some(api::PaymentMethodData::Card(card)) => {
-            payment_data.payment_attempt.payment_method = Some(storage_enums::PaymentMethod::Card);
             if let Some(cvc) = card_cvc {
                 let mut updated_card = card;
                 updated_card.card_cvc = cvc;
                 let updated_pm = api::PaymentMethodData::Card(updated_card);
                 vault::Vault::store_payment_method_data_in_locker(
                     state,
-                    Some(token.token),
+                    Some(token.clone()),
                     &updated_pm,
-                    payment_data.payment_intent.customer_id.to_owned(),
+                    payment_intent.customer_id.to_owned(),
                     enums::PaymentMethod::Card,
                 )
                 .await?;
-                Some(updated_pm)
+
+                Some((updated_pm, enums::PaymentMethod::Card))
             } else {
-                pm
+                Some((
+                    api::PaymentMethodData::Card(card),
+                    enums::PaymentMethod::Card,
+                ))
             }
         }
 
-        Some(api::PaymentMethodData::Wallet(_)) => {
-            payment_data.payment_attempt.payment_method =
-                Some(storage_enums::PaymentMethod::Wallet);
-            pm
-        }
-
-        Some(api::PaymentMethodData::BankTransfer(_)) => {
-            payment_data.payment_attempt.payment_method =
-                Some(storage_enums::PaymentMethod::BankTransfer);
-            pm
-        }
-        Some(api::PaymentMethodData::BankRedirect(_)) => {
-            payment_data.payment_attempt.payment_method =
-                Some(storage_enums::PaymentMethod::BankRedirect);
-            pm
-        }
+        Some(the_pm @ api::PaymentMethodData::Wallet(_)) => {
+            Some((the_pm, enums::PaymentMethod::Wallet))
+        }
+
+        Some(the_pm @ api::PaymentMethodData::BankTransfer(_)) => {
+            Some((the_pm, enums::PaymentMethod::BankTransfer))
+        }
+
+        Some(the_pm @ api::PaymentMethodData::BankRedirect(_)) => {
+            Some((the_pm, enums::PaymentMethod::BankRedirect))
+        }
+
         Some(_) => Err(errors::ApiErrorResponse::InternalServerError)
             .into_report()
             .attach_printable("Payment method received from locker is unsupported by locker")?,
@@ -1371,14 +1368,13 @@
     })
 }
 
-async fn retrieve_payment_method_with_permanent_token<F: Clone>(
+pub async fn retrieve_card_with_permanent_token(
     state: &AppState,
-    payment_data: &mut PaymentData<F>,
-    token: storage::PaymentTokenData,
+    token: &String,
+    payment_intent: &PaymentIntent,
     card_cvc: Option<masking::Secret<String>>,
 ) -> RouterResult<api::PaymentMethodData> {
-    let customer_id = payment_data
-        .payment_intent
+    let customer_id = payment_intent
         .customer_id
         .as_ref()
         .get_required_value("customer_id")
@@ -1386,15 +1382,10 @@
             message: "no customer id provided for the payment".to_string(),
         })?;
 
-    let card = cards::get_card_from_locker(
-        state,
-        customer_id,
-        &payment_data.payment_intent.merchant_id,
-        &token.token,
-    )
-    .await
-    .change_context(errors::ApiErrorResponse::InternalServerError)
-    .attach_printable("failed to fetch card information from the permanent locker")?;
+    let card = cards::get_card_from_locker(state, customer_id, &payment_intent.merchant_id, token)
+        .await
+        .change_context(errors::ApiErrorResponse::InternalServerError)
+        .attach_printable("failed to fetch card information from the permanent locker")?;
 
     let api_card = api::Card {
         card_number: card.card_number,
@@ -1418,17 +1409,11 @@
         bank_code: None,
     };
 
-    payment_data.payment_attempt.payment_method = Some(storage_enums::PaymentMethod::Card);
-
     Ok(api::PaymentMethodData::Card(api_card))
 }
 
-pub async fn make_pm_data<'a, F: Clone, R>(
-    operation: BoxedOperation<'a, F, R>,
-=======
 pub async fn make_pm_data<'a, F: Clone, R, Ctx: PaymentMethodRetrieve>(
     operation: BoxedOperation<'a, F, R, Ctx>,
->>>>>>> d95a64d6
     state: &'a AppState,
     payment_data: &mut PaymentData<F>,
 ) -> RouterResult<(
@@ -1439,7 +1424,7 @@
     let token = payment_data.token.clone();
 
     let hyperswitch_token = match payment_data.mandate_id {
-        Some(_) => token.map(storage::PaymentTokenData::temporary),
+        Some(_) => token.map(storage::PaymentTokenData::temporary_generic),
         None => {
             if let Some(token) = token {
                 let redis_conn = state
@@ -1483,7 +1468,7 @@
                         if token_data_string.starts_with('{') {
                             return Err(e);
                         } else {
-                            storage::PaymentTokenData::temporary(token_data_string)
+                            storage::PaymentTokenData::temporary_generic(token_data_string)
                         }
                     }
                 };
@@ -1499,103 +1484,25 @@
 
     // TODO: Handle case where payment method and token both are present in request properly.
     let payment_method = match (request, hyperswitch_token) {
-        (_, Some(hyperswitch_token)) => match hyperswitch_token.kind {
-            storage::PaymentTokenKind::Temporary => {
-                retrieve_payment_method_with_temporary_token(
-                    state,
-                    payment_data,
-                    hyperswitch_token,
-                    card_cvc,
-                )
-                .await
-            }
-
-            storage::PaymentTokenKind::Permanent => retrieve_payment_method_with_permanent_token(
+        (_, Some(hyperswitch_token)) => {
+            let payment_method_details = Ctx::retrieve_payment_method_with_token(
                 state,
-                payment_data,
-                hyperswitch_token,
+                &hyperswitch_token,
+                &payment_data.payment_intent,
                 card_cvc,
             )
             .await
-<<<<<<< HEAD
-            .map(Some),
-        },
-        (pm_opt @ Some(pm @ api::PaymentMethodData::Card(_)), _) => {
-            if should_store_payment_method_data_in_vault(
-                &state.conf.temp_locker_disable_config,
-                payment_data.payment_attempt.connector.clone(),
-                enums::PaymentMethod::Card,
-            ) {
-                let parent_payment_method_token = store_in_vault_and_generate_ppmt(
-                    state,
-                    pm,
-                    &payment_data.payment_intent,
-                    &payment_data.payment_attempt,
-                    enums::PaymentMethod::Card,
-                )
-                .await?;
-=======
-            .attach_printable(
-                "Payment method for given token not found or there was a problem fetching it",
-            )?;
-
-            utils::when(
-                supplementary_data
-                    .customer_id
-                    .ne(&payment_data.payment_intent.customer_id),
-                || {
-                    Err(errors::ApiErrorResponse::PreconditionFailed { message: "customer associated with payment method and customer passed in payment are not same".into() })
+            .attach_printable("in 'make_pm_data'")?;
+
+            Ok::<_, error_stack::Report<errors::ApiErrorResponse>>(
+                if let Some((payment_method_data, payment_method)) = payment_method_details {
+                    payment_data.payment_attempt.payment_method = Some(payment_method);
+                    Some(payment_method_data)
+                } else {
+                    None
                 },
-            )?;
-
-            Ok::<_, error_stack::Report<errors::ApiErrorResponse>>(match pm.clone() {
-                Some(api::PaymentMethodData::Card(card)) => {
-                    payment_data.payment_attempt.payment_method =
-                        Some(storage_enums::PaymentMethod::Card);
-                    if let Some(cvc) = card_cvc {
-                        let mut updated_card = card;
-                        updated_card.card_cvc = cvc;
-                        let updated_pm = api::PaymentMethodData::Card(updated_card);
-                        vault::Vault::store_payment_method_data_in_locker(
-                            state,
-                            Some(hyperswitch_token),
-                            &updated_pm,
-                            payment_data.payment_intent.customer_id.to_owned(),
-                            enums::PaymentMethod::Card,
-                        )
-                        .await?;
-                        Some(updated_pm)
-                    } else {
-                        pm
-                    }
-                }
-
-                Some(api::PaymentMethodData::Wallet(_)) => {
-                    payment_data.payment_attempt.payment_method =
-                        Some(storage_enums::PaymentMethod::Wallet);
-                    pm
-                }
-
-                Some(api::PaymentMethodData::BankTransfer(_)) => {
-                    payment_data.payment_attempt.payment_method =
-                        Some(storage_enums::PaymentMethod::BankTransfer);
-                    pm
-                }
-                Some(api::PaymentMethodData::BankRedirect(_)) => {
-                    payment_data.payment_attempt.payment_method =
-                        Some(storage_enums::PaymentMethod::BankRedirect);
-                    pm
-                }
-                Some(_) => Err(errors::ApiErrorResponse::InternalServerError)
-                    .into_report()
-                    .attach_printable(
-                        "Payment method received from locker is unsupported by locker",
-                    )?,
-
-                None => None,
-            })
-        }
->>>>>>> d95a64d6
+            )
+        }
 
         (Some(_), _) => {
             let payment_method_data = Ctx::retrieve_payment_method(
@@ -1642,7 +1549,7 @@
         key_for_hyperswitch_token
             .insert(
                 Some(payment_intent.created_at),
-                storage::PaymentTokenData::temporary(router_token),
+                storage::PaymentTokenData::temporary_generic(router_token),
                 state,
             )
             .await?;
