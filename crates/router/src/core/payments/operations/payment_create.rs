--- conflicted
+++ resolved
@@ -819,12 +819,9 @@
         created_at,
         last_modified_at,
         fulfilment_time: payment_link_object.link_expiry,
-<<<<<<< HEAD
         description,
         payment_link_config,
-=======
         custom_merchant_name: payment_link_object.custom_merchant_name,
->>>>>>> 47e7dba5
     };
     let payment_link_db = db
         .insert_payment_link(payment_link_req)
