--- conflicted
+++ resolved
@@ -792,11 +792,8 @@
         created_at,
         last_modified_at,
         fulfilment_time: payment_link_object.link_expiry,
-<<<<<<< HEAD
         description,
         payment_link_config,
-=======
->>>>>>> 20c4226a
         custom_merchant_name: payment_link_object.custom_merchant_name,
     };
     let payment_link_db = db
