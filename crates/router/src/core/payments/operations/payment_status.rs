--- conflicted
+++ resolved
@@ -218,17 +218,8 @@
     request: &api::PaymentsRetrieveRequest,
     operation: Op,
     storage_scheme: enums::MerchantStorageScheme,
-<<<<<<< HEAD
 ) -> RouterResult<operations::GetTrackerResponse<'a, F, api::PaymentsRetrieveRequest, Ctx>> {
     let (payment_intent, payment_attempt, currency, amount);
-=======
-) -> RouterResult<(
-    BoxedOperation<'a, F, api::PaymentsRetrieveRequest, Ctx>,
-    PaymentData<F>,
-    Option<CustomerDetails>,
-)> {
-    let (payment_intent, mut payment_attempt, currency, amount);
->>>>>>> 20c4226a
 
     (payment_intent, payment_attempt) = get_payment_intent_payment_attempt(
         db,
@@ -359,7 +350,6 @@
         })
         .await
         .transpose()?;
-<<<<<<< HEAD
 
     let profile_id = payment_intent
         .profile_id
@@ -378,7 +368,6 @@
     let payment_data = PaymentData {
         flow: PhantomData,
         payment_intent,
-        connector_response,
         currency,
         amount,
         email: None,
@@ -388,21 +377,6 @@
             .map(|id| api_models::payments::MandateIds {
                 mandate_id: id,
                 mandate_reference_id: None,
-=======
-    Ok((
-        Box::new(operation),
-        PaymentData {
-            flow: PhantomData,
-            payment_intent,
-            currency,
-            amount,
-            email: None,
-            mandate_id: payment_attempt.mandate_id.clone().map(|id| {
-                api_models::payments::MandateIds {
-                    mandate_id: id,
-                    mandate_reference_id: None,
-                }
->>>>>>> 20c4226a
             }),
         mandate_connector: None,
         setup_mandate: None,
