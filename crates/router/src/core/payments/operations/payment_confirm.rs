--- conflicted
+++ resolved
@@ -169,132 +169,68 @@
             })
             .map(|x| x.transpose());
 
-<<<<<<< HEAD
-        let (
-            mut payment_attempt,
-            shipping_address,
-            billing_address,
-            connector_response,
-            business_profile,
-        ) = match payment_intent.status {
-=======
-        let (mut payment_attempt, shipping_address, billing_address) = match payment_intent.status {
->>>>>>> 20c4226a
-            api_models::enums::IntentStatus::RequiresCustomerAction
-            | api_models::enums::IntentStatus::RequiresMerchantAction
-            | api_models::enums::IntentStatus::RequiresPaymentMethod
-            | api_models::enums::IntentStatus::RequiresConfirmation => {
-<<<<<<< HEAD
-                let attempt_type = helpers::AttemptType::SameOld;
-
-                let attempt_id = payment_intent.active_attempt.get_id();
-                let connector_response_fut = attempt_type.get_connector_response(
-                    db,
-                    &payment_intent.payment_id,
-                    &payment_intent.merchant_id,
-                    attempt_id.as_str(),
-                    storage_scheme,
-                );
-
-                let (
-                    payment_attempt,
-                    shipping_address,
-                    billing_address,
-                    connector_response,
-                    business_profile,
-                    _,
-                ) = futures::try_join!(
-                    payment_attempt_fut,
-                    shipping_address_fut,
-                    billing_address_fut,
-                    connector_response_fut,
-                    business_profile_fut,
-                    config_update_fut
-                )?;
-
-                (
-                    payment_attempt,
-                    shipping_address,
-                    billing_address,
-                    connector_response,
-                    business_profile,
-                )
-            }
-            _ => {
-                let (mut payment_attempt, shipping_address, billing_address, business_profile, _) =
-                    futures::try_join!(
+        let (mut payment_attempt, shipping_address, billing_address, business_profile) =
+            match payment_intent.status {
+                api_models::enums::IntentStatus::RequiresCustomerAction
+                | api_models::enums::IntentStatus::RequiresMerchantAction
+                | api_models::enums::IntentStatus::RequiresPaymentMethod
+                | api_models::enums::IntentStatus::RequiresConfirmation => {
+                    let attempt_type = helpers::AttemptType::SameOld;
+
+                    let attempt_id = payment_intent.active_attempt.get_id();
+
+                    let (payment_attempt, shipping_address, billing_address, business_profile, _) =
+                        futures::try_join!(
+                            payment_attempt_fut,
+                            shipping_address_fut,
+                            billing_address_fut,
+                            business_profile_fut,
+                            config_update_fut
+                        )?;
+
+                    (
+                        payment_attempt,
+                        shipping_address,
+                        billing_address,
+                        business_profile,
+                    )
+                }
+                _ => {
+                    let (
+                        mut payment_attempt,
+                        shipping_address,
+                        billing_address,
+                        business_profile,
+                        _,
+                    ) = futures::try_join!(
                         payment_attempt_fut,
                         shipping_address_fut,
                         billing_address_fut,
                         business_profile_fut,
                         config_update_fut,
                     )?;
-=======
-                let (payment_attempt, shipping_address, billing_address, _) = futures::try_join!(
-                    payment_attempt_fut,
-                    shipping_address_fut,
-                    billing_address_fut,
-                    config_update_fut
-                )?;
-
-                (payment_attempt, shipping_address, billing_address)
-            }
-            _ => {
-                let (mut payment_attempt, shipping_address, billing_address, _) = futures::try_join!(
-                    payment_attempt_fut,
-                    shipping_address_fut,
-                    billing_address_fut,
-                    config_update_fut
-                )?;
->>>>>>> 20c4226a
-
-                let attempt_type = helpers::get_attempt_type(
-                    &payment_intent,
-                    &payment_attempt,
-                    request,
-                    "confirm",
-                )?;
-<<<<<<< HEAD
-
-                (payment_intent, payment_attempt) = attempt_type
-                    .modify_payment_intent_and_payment_attempt(
-                        // 3
+
+                    let attempt_type = helpers::get_attempt_type(
+                        &payment_intent,
+                        &payment_attempt,
                         request,
-                        payment_intent,
-                        payment_attempt,
-                        db,
-                        storage_scheme,
-                    )
-                    .await?;
-
-                let connector_response = attempt_type
-                    .get_or_insert_connector_response(&payment_attempt, db, storage_scheme)
-                    .await?;
-
-                (
-                    payment_attempt,
-                    shipping_address,
-                    billing_address,
-                    connector_response,
-                    business_profile,
-                )
-=======
-
-                (payment_intent, payment_attempt) = attempt_type
-                    .modify_payment_intent_and_payment_attempt(
-                        // 3
-                        request,
-                        payment_intent,
-                        payment_attempt,
-                        db,
-                        storage_scheme,
-                    )
-                    .await?;
-
-                (payment_attempt, shipping_address, billing_address)
->>>>>>> 20c4226a
-            }
-        };
+                        "confirm",
+                    )?;
+
+                    (payment_intent, payment_attempt) = attempt_type
+                        .modify_payment_intent_and_payment_attempt(
+                            // 3
+                            request,
+                            payment_intent,
+                            payment_attempt,
+                            db,
+                            storage_scheme,
+                        )
+                        .await?;
+
+                    (payment_attempt, shipping_address, billing_address)
+                }
+            };
 
         payment_intent.order_details = request
             .get_order_details_as_value()
@@ -414,13 +350,11 @@
             }
         });
 
-<<<<<<< HEAD
         let payment_data = PaymentData {
             flow: PhantomData,
             payment_intent,
             payment_attempt,
             currency,
-            connector_response,
             amount,
             email: request.email.clone(),
             mandate_id: None,
@@ -430,43 +364,6 @@
             address: PaymentAddress {
                 shipping: shipping_address.as_ref().map(|a| a.into()),
                 billing: billing_address.as_ref().map(|a| a.into()),
-=======
-        Ok((
-            Box::new(self),
-            PaymentData {
-                flow: PhantomData,
-                payment_intent,
-                payment_attempt,
-                currency,
-                amount,
-                email: request.email.clone(),
-                mandate_id: None,
-                mandate_connector,
-                setup_mandate,
-                token,
-                address: PaymentAddress {
-                    shipping: shipping_address.as_ref().map(|a| a.into()),
-                    billing: billing_address.as_ref().map(|a| a.into()),
-                },
-                confirm: request.confirm,
-                payment_method_data: request.payment_method_data.clone(),
-                force_sync: None,
-                refunds: vec![],
-                disputes: vec![],
-                attempts: None,
-                sessions_token: vec![],
-                card_cvc: request.card_cvc.clone(),
-                creds_identifier,
-                pm_token: None,
-                connector_customer_id: None,
-                recurring_mandate_payment_data,
-                ephemeral_key: None,
-                multiple_capture_data: None,
-                redirect_response: None,
-                surcharge_details,
-                frm_message: None,
-                payment_link_data: None,
->>>>>>> 20c4226a
             },
             confirm: request.confirm,
             payment_method_data: request.payment_method_data.clone(),
