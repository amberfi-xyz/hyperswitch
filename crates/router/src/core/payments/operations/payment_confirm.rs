--- conflicted
+++ resolved
@@ -63,8 +63,6 @@
 
         let store = state.clone().store;
         let m_merchant_id = merchant_id.clone();
-
-<<<<<<< HEAD
         let payment_intent_fut = tokio::spawn(
             async move {
                 store
@@ -76,21 +74,14 @@
                     .map(|x| x.change_context(errors::ApiErrorResponse::PaymentNotFound))
                     .await
             }
-            .in_current_span(),
-=======
-        let mandate_details_fut = helpers::get_token_pm_type_mandate_details(
-            state,
-            request,
-            mandate_type.clone(),
-            merchant_account,
-            key_store,
->>>>>>> aab8f603
+            .in_current_span()
         );
 
         let m_state = state.clone();
         let m_mandate_type = mandate_type.clone();
         let m_merchant_account = merchant_account.clone();
         let m_request = request.clone();
+        let m_key_store = key_store.clone();
 
         let mandate_details_fut = tokio::spawn(
             async move {
@@ -99,6 +90,7 @@
                     &m_request,
                     m_mandate_type,
                     &m_merchant_account,
+                    &m_key_store,
                 )
                 .await
             }
