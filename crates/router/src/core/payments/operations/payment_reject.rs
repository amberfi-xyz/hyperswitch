use std::marker::PhantomData;

use api_models::{enums::FrmSuggestion, payments::PaymentsRejectRequest};
use async_trait::async_trait;
use error_stack::ResultExt;
use router_derive;
use router_env::{instrument, tracing};

use super::{BoxedOperation, Domain, GetTracker, Operation, UpdateTracker, ValidateRequest};
use crate::{
    core::{
        errors::{self, RouterResult, StorageErrorExt},
        payment_methods::PaymentMethodRetrieve,
        payments::{helpers, operations, CustomerDetails, PaymentAddress, PaymentData},
    },
    db::StorageInterface,
    routes::AppState,
    services,
    types::{
        api::{self, PaymentIdTypeExt},
        domain,
        storage::{self, enums},
    },
    utils::OptionExt,
};

#[derive(Debug, Clone, Copy, router_derive::PaymentOperation)]
#[operation(ops = "all", flow = "reject")]
pub struct PaymentReject;

#[async_trait]
impl<F: Send + Clone, Ctx: PaymentMethodRetrieve>
    GetTracker<F, PaymentData<F>, PaymentsRejectRequest, Ctx> for PaymentReject
{
    #[instrument(skip_all)]
    async fn get_trackers<'a>(
        &'a self,
        state: &'a AppState,
        payment_id: &api::PaymentIdType,
        _request: &PaymentsRejectRequest,
        _mandate_type: Option<api::MandateTransactionType>,
        merchant_account: &domain::MerchantAccount,
        key_store: &domain::MerchantKeyStore,
        _auth_flow: services::AuthFlow,
    ) -> RouterResult<(
        BoxedOperation<'a, F, PaymentsRejectRequest, Ctx>,
        PaymentData<F>,
        Option<CustomerDetails>,
    )> {
        let db = &*state.store;
        let merchant_id = &merchant_account.merchant_id;
        let storage_scheme = merchant_account.storage_scheme;
        let payment_id = payment_id
            .get_payment_intent_id()
            .change_context(errors::ApiErrorResponse::PaymentNotFound)?;

        let payment_intent = db
            .find_payment_intent_by_payment_id_merchant_id(&payment_id, merchant_id, storage_scheme)
            .await
            .to_not_found_response(errors::ApiErrorResponse::PaymentNotFound)?;

        helpers::validate_payment_status_against_not_allowed_statuses(
            &payment_intent.status,
            &[
                enums::IntentStatus::Failed,
                enums::IntentStatus::Succeeded,
                enums::IntentStatus::Processing,
            ],
            "reject",
        )?;

        let attempt_id = payment_intent.active_attempt.get_id().clone();
        let payment_attempt = db
            .find_payment_attempt_by_payment_id_merchant_id_attempt_id(
                payment_intent.payment_id.as_str(),
                merchant_id,
                attempt_id.clone().as_str(),
                storage_scheme,
            )
            .await
            .to_not_found_response(errors::ApiErrorResponse::PaymentNotFound)?;

        let shipping_address = helpers::create_or_find_address_for_payment_by_request(
            db,
            None,
            payment_intent.shipping_address_id.as_deref(),
            merchant_id,
            payment_intent.customer_id.as_ref(),
            key_store,
            &payment_intent.payment_id,
            merchant_account.storage_scheme,
        )
        .await?;

        let billing_address = helpers::create_or_find_address_for_payment_by_request(
            db,
            None,
            payment_intent.billing_address_id.as_deref(),
            merchant_id,
            payment_intent.customer_id.as_ref(),
            key_store,
            &payment_intent.payment_id,
            merchant_account.storage_scheme,
        )
        .await?;

        let connector_response = db
            .find_connector_response_by_payment_id_merchant_id_attempt_id(
                &payment_attempt.payment_id,
                &payment_attempt.merchant_id,
                &payment_attempt.attempt_id,
                storage_scheme,
            )
            .await
            .to_not_found_response(errors::ApiErrorResponse::PaymentNotFound)?;
        let currency = payment_attempt.currency.get_required_value("currency")?;
        let amount = payment_attempt.amount.into();

        let frm_response = db
        .find_fraud_check_by_payment_id(payment_intent.payment_id.clone(), merchant_account.merchant_id.clone())
        .await
        .change_context(errors::ApiErrorResponse::PaymentNotFound)
        .attach_printable_lazy(|| {
            format!("Error while retrieving frm_response, merchant_id: {}, payment_id: {attempt_id}", &merchant_account.merchant_id)
        });

        Ok((
            Box::new(self),
            PaymentData {
                flow: PhantomData,
                payment_intent,
                payment_attempt,
                currency,
                amount,
                email: None,
                mandate_id: None,
                mandate_connector: None,
                setup_mandate: None,
                token: None,
                address: PaymentAddress {
                    shipping: shipping_address.as_ref().map(|a| a.into()),
                    billing: billing_address.as_ref().map(|a| a.into()),
                },
                confirm: None,
                payment_method_data: None,
                force_sync: None,
                refunds: vec![],
                disputes: vec![],
                attempts: None,
                connector_response,
                sessions_token: vec![],
                card_cvc: None,
                creds_identifier: None,
                pm_token: None,
                connector_customer_id: None,
                recurring_mandate_payment_data: None,
                ephemeral_key: None,
                multiple_capture_data: None,
                redirect_response: None,
                surcharge_details: None,
                frm_message: frm_response.ok(),
<<<<<<< HEAD
                frm_metadata: None
=======
                payment_link_data: None,
>>>>>>> 6a74e8cb
            },
            None,
        ))
    }
}

#[async_trait]
impl<F: Clone, Ctx: PaymentMethodRetrieve>
    UpdateTracker<F, PaymentData<F>, PaymentsRejectRequest, Ctx> for PaymentReject
{
    #[instrument(skip_all)]
    async fn update_trackers<'b>(
        &'b self,
        db: &dyn StorageInterface,
        mut payment_data: PaymentData<F>,
        _customer: Option<domain::Customer>,
        storage_scheme: enums::MerchantStorageScheme,
        _updated_customer: Option<storage::CustomerUpdate>,
        _mechant_key_store: &domain::MerchantKeyStore,
        _should_decline_transaction: Option<FrmSuggestion>,
        _header_payload: api::HeaderPayload,
    ) -> RouterResult<(
        BoxedOperation<'b, F, PaymentsRejectRequest, Ctx>,
        PaymentData<F>,
    )>
    where
        F: 'b + Send,
    {
        let intent_status_update = storage::PaymentIntentUpdate::RejectUpdate {
            status: enums::IntentStatus::Failed,
            merchant_decision: Some(enums::MerchantDecision::Rejected.to_string()),
            updated_by: storage_scheme.to_string(),
        };
        let (error_code, error_message) =
            payment_data
                .frm_message
                .clone()
                .map_or((None, None), |fraud_check| {
                    (
                        Some(Some(fraud_check.frm_status.to_string())),
                        Some(fraud_check.frm_reason.map(|reason| reason.to_string())),
                    )
                });
        let attempt_status_update = storage::PaymentAttemptUpdate::RejectUpdate {
            status: enums::AttemptStatus::Failure,
            error_code,
            error_message,
            updated_by: storage_scheme.to_string(),
        };

        payment_data.payment_intent = db
            .update_payment_intent(
                payment_data.payment_intent,
                intent_status_update,
                storage_scheme,
            )
            .await
            .to_not_found_response(errors::ApiErrorResponse::PaymentNotFound)?;

        payment_data.payment_attempt = db
            .update_payment_attempt_with_attempt_id(
                payment_data.payment_attempt.clone(),
                attempt_status_update,
                storage_scheme,
            )
            .await
            .to_not_found_response(errors::ApiErrorResponse::PaymentNotFound)?;

        Ok((Box::new(self), payment_data))
    }
}

impl<F: Send + Clone, Ctx: PaymentMethodRetrieve> ValidateRequest<F, PaymentsRejectRequest, Ctx>
    for PaymentReject
{
    #[instrument(skip_all)]
    fn validate_request<'a, 'b>(
        &'b self,
        request: &PaymentsRejectRequest,
        merchant_account: &'a domain::MerchantAccount,
    ) -> RouterResult<(
        BoxedOperation<'b, F, PaymentsRejectRequest, Ctx>,
        operations::ValidateResult<'a>,
    )> {
        Ok((
            Box::new(self),
            operations::ValidateResult {
                merchant_id: &merchant_account.merchant_id,
                payment_id: api::PaymentIdType::PaymentIntentId(request.payment_id.to_owned()),
                mandate_type: None,
                storage_scheme: merchant_account.storage_scheme,
                requeue: false,
            },
        ))
    }
}<|MERGE_RESOLUTION|>--- conflicted
+++ resolved
@@ -159,11 +159,8 @@
                 redirect_response: None,
                 surcharge_details: None,
                 frm_message: frm_response.ok(),
-<<<<<<< HEAD
+                payment_link_data: None,
                 frm_metadata: None
-=======
-                payment_link_data: None,
->>>>>>> 6a74e8cb
             },
             None,
         ))
