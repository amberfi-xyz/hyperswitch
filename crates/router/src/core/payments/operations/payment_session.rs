--- conflicted
+++ resolved
@@ -201,11 +201,8 @@
                 redirect_response: None,
                 surcharge_details: None,
                 frm_message: None,
-<<<<<<< HEAD
+                payment_link_data: None,
                 frm_metadata: None,
-=======
-                payment_link_data: None,
->>>>>>> 6a74e8cb
             },
             Some(customer_details),
         ))
