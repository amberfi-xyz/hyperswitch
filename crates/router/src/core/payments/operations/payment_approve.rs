--- conflicted
+++ resolved
@@ -253,11 +253,8 @@
                 redirect_response,
                 surcharge_details: None,
                 frm_message: frm_response.ok(),
-<<<<<<< HEAD
+                payment_link_data: None,
                 frm_metadata: request.frm_metadata.clone(),
-=======
-                payment_link_data: None,
->>>>>>> 6a74e8cb
             },
             Some(CustomerDetails {
                 customer_id: request.customer_id.clone(),
