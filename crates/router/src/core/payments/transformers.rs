use std::{fmt::Debug, marker::PhantomData};

use error_stack::{IntoReport, ResultExt};
use router_env::{instrument, tracing};

use super::{flows::Feature, PaymentAddress, PaymentData};
use crate::{
    configs::settings::Server,
    connector::{Nexinets, Paypal},
    core::{
        errors::{self, RouterResponse, RouterResult},
        payments::{self, helpers},
    },
    routes::AppState,
    services::{self, RedirectForm},
    types::{
        self, api,
        storage::{self, enums},
        transformers::{ForeignFrom, ForeignInto},
    },
    utils::{OptionExt, ValueExt},
};

#[instrument(skip_all)]
pub async fn construct_payment_router_data<'a, F, T>(
    state: &'a AppState,
    payment_data: PaymentData<F>,
    connector_id: &str,
    merchant_account: &storage::MerchantAccount,
    customer: &Option<storage::Customer>,
) -> RouterResult<types::RouterData<F, T, types::PaymentsResponseData>>
where
    T: TryFrom<PaymentAdditionalData<'a, F>>,
    types::RouterData<F, T, types::PaymentsResponseData>: Feature<F, T>,
    F: Clone,
    error_stack::Report<errors::ApiErrorResponse>:
        From<<T as TryFrom<PaymentAdditionalData<'a, F>>>::Error>,
{
    let (merchant_connector_account, payment_method, router_data);
    let connector_label = helpers::get_connector_label(
        payment_data.payment_intent.business_country,
        &payment_data.payment_intent.business_label,
        payment_data.payment_attempt.business_sub_label.as_ref(),
        connector_id,
    );

    let db = &*state.store;
    merchant_connector_account = helpers::get_merchant_connector_account(
        db,
        merchant_account.merchant_id.as_str(),
        &connector_label,
        payment_data.creds_identifier.to_owned(),
    )
    .await?;

    let auth_type: types::ConnectorAuthType = merchant_connector_account
        .get_connector_account_details()
        .parse_value("ConnectorAuthType")
        .change_context(errors::ApiErrorResponse::InternalServerError)
        .attach_printable("Failed while parsing value for ConnectorAuthType")?;

    payment_method = payment_data
        .payment_attempt
        .payment_method
        .or(payment_data.payment_attempt.payment_method)
        .get_required_value("payment_method_type")?;

    // [#44]: why should response be filled during request
    let response = payment_data
        .payment_attempt
        .connector_transaction_id
        .as_ref()
        .map(|id| types::PaymentsResponseData::TransactionResponse {
            resource_id: types::ResponseId::ConnectorTransactionId(id.to_string()),
            redirection_data: None,
            mandate_reference: None,
            connector_metadata: None,
            network_txn_id: None,
        });

    let additional_data = PaymentAdditionalData {
        router_base_url: state.conf.server.base_url.clone(),
        connector_name: connector_id.to_string(),
        payment_data: payment_data.clone(),
        state,
    };

    let customer_id = customer.to_owned().map(|customer| customer.customer_id);

    router_data = types::RouterData {
        flow: PhantomData,
        merchant_id: merchant_account.merchant_id.clone(),
        customer_id,
        connector: connector_id.to_owned(),
        payment_id: payment_data.payment_attempt.payment_id.clone(),
        attempt_id: payment_data.payment_attempt.attempt_id.clone(),
        status: payment_data.payment_attempt.status,
        payment_method,
        connector_auth_type: auth_type,
        description: payment_data.payment_intent.description.clone(),
        return_url: payment_data.payment_intent.return_url.clone(),
        payment_method_id: payment_data.payment_attempt.payment_method_id.clone(),
        address: payment_data.address.clone(),
        auth_type: payment_data
            .payment_attempt
            .authentication_type
            .unwrap_or_default(),
        connector_meta_data: merchant_connector_account.get_metadata(),
        request: T::try_from(additional_data)?,
        response: response.map_or_else(|| Err(types::ErrorResponse::default()), Ok),
        amount_captured: payment_data.payment_intent.amount_captured,
        access_token: None,
        session_token: None,
        reference_id: None,
        payment_method_token: payment_data.pm_token,
        connector_customer: payment_data.connector_customer_id,
    };

    Ok(router_data)
}

pub trait ToResponse<Req, D, Op>
where
    Self: Sized,
    Op: Debug,
{
    fn generate_response(
        req: Option<Req>,
        data: D,
        customer: Option<storage::Customer>,
        auth_flow: services::AuthFlow,
        server: &Server,
        operation: Op,
    ) -> RouterResponse<Self>;
}

impl<F, Req, Op> ToResponse<Req, PaymentData<F>, Op> for api::PaymentsResponse
where
    F: Clone,
    Op: Debug,
{
    fn generate_response(
        req: Option<Req>,
        payment_data: PaymentData<F>,
        customer: Option<storage::Customer>,
        auth_flow: services::AuthFlow,
        server: &Server,
        operation: Op,
    ) -> RouterResponse<Self> {
        payments_to_payments_response(
            req,
            payment_data.payment_attempt,
            payment_data.payment_intent,
            payment_data.refunds,
            payment_data.payment_method_data,
            customer,
            auth_flow,
            payment_data.address,
            server,
            payment_data.connector_response.authentication_data,
            operation,
        )
    }
}

impl<F, Req, Op> ToResponse<Req, PaymentData<F>, Op> for api::PaymentsSessionResponse
where
    Self: From<Req>,
    F: Clone,
    Op: Debug,
{
    fn generate_response(
        _req: Option<Req>,
        payment_data: PaymentData<F>,
        _customer: Option<storage::Customer>,
        _auth_flow: services::AuthFlow,
        _server: &Server,
        _operation: Op,
    ) -> RouterResponse<Self> {
        Ok(services::ApplicationResponse::Json(Self {
            session_token: payment_data.sessions_token,
            payment_id: payment_data.payment_attempt.payment_id,
            client_secret: payment_data
                .payment_intent
                .client_secret
                .get_required_value("client_secret")?
                .into(),
        }))
    }
}

impl<F, Req, Op> ToResponse<Req, PaymentData<F>, Op> for api::VerifyResponse
where
    Self: From<Req>,
    F: Clone,
    Op: Debug,
{
    fn generate_response(
        _req: Option<Req>,
        data: PaymentData<F>,
        customer: Option<storage::Customer>,
        _auth_flow: services::AuthFlow,
        _server: &Server,
        _operation: Op,
    ) -> RouterResponse<Self> {
        Ok(services::ApplicationResponse::Json(Self {
            verify_id: Some(data.payment_intent.payment_id),
            merchant_id: Some(data.payment_intent.merchant_id),
            client_secret: data.payment_intent.client_secret.map(masking::Secret::new),
            customer_id: customer.as_ref().map(|x| x.customer_id.clone()),
            email: customer
                .as_ref()
                .and_then(|cus| cus.email.as_ref().map(|s| s.to_owned())),
            name: customer
                .as_ref()
                .and_then(|cus| cus.name.as_ref().map(|s| s.to_owned().into())),
            phone: customer
                .as_ref()
                .and_then(|cus| cus.phone.as_ref().map(|s| s.to_owned())),
            mandate_id: data.mandate_id.map(|mandate_ids| mandate_ids.mandate_id),
            payment_method: data
                .payment_attempt
                .payment_method
                .map(ForeignInto::foreign_into),
            payment_method_data: data
                .payment_method_data
                .map(api::PaymentMethodDataResponse::from),
            payment_token: data.token,
            error_code: data.payment_attempt.error_code,
            error_message: data.payment_attempt.error_message,
        }))
    }
}

#[instrument(skip_all)]
// try to use router data here so that already validated things , we don't want to repeat the validations.
// Add internal value not found and external value not found so that we can give 500 / Internal server error for internal value not found
#[allow(clippy::too_many_arguments)]
pub fn payments_to_payments_response<R, Op>(
    payment_request: Option<R>,
    payment_attempt: storage::PaymentAttempt,
    payment_intent: storage::PaymentIntent,
    refunds: Vec<storage::Refund>,
    payment_method_data: Option<api::PaymentMethodData>,
    customer: Option<storage::Customer>,
    auth_flow: services::AuthFlow,
    address: PaymentAddress,
    server: &Server,
    redirection_data: Option<serde_json::Value>,
    operation: Op,
) -> RouterResponse<api::PaymentsResponse>
where
    Op: Debug,
{
    let currency = payment_attempt
        .currency
        .as_ref()
        .get_required_value("currency")?
        .to_string();
    let mandate_id = payment_attempt.mandate_id.clone();
    let refunds_response = if refunds.is_empty() {
        None
    } else {
        Some(refunds.into_iter().map(ForeignInto::foreign_into).collect())
    };

    Ok(match payment_request {
        Some(_request) => {
            if payments::is_start_pay(&operation) && redirection_data.is_some() {
                let redirection_data = redirection_data.get_required_value("redirection_data")?;
                let form: RedirectForm = serde_json::from_value(redirection_data)
                    .map_err(|_| errors::ApiErrorResponse::InternalServerError)?;
                services::ApplicationResponse::Form(form)
            } else {
                let mut next_action_response = None;
                if payment_intent.status == enums::IntentStatus::RequiresCustomerAction {
                    next_action_response = Some(api::NextAction {
                        next_action_type: api::NextActionType::RedirectToUrl,
                        redirect_to_url: Some(helpers::create_startpay_url(
                            server,
                            &payment_attempt,
                            &payment_intent,
                        )),
                    })
                }
                let mut response: api::PaymentsResponse = Default::default();
                let routed_through = payment_attempt.connector.clone();

                let connector_label = routed_through.as_ref().map(|connector_name| {
                    helpers::get_connector_label(
                        payment_intent.business_country,
                        &payment_intent.business_label,
                        payment_attempt.business_sub_label.as_ref(),
                        connector_name,
                    )
                });
                let parsed_metadata: Option<api_models::payments::Metadata> = payment_intent
                    .metadata
                    .clone()
                    .map(|metadata_value| {
                        metadata_value
                            .parse_value("metadata")
                            .change_context(errors::ApiErrorResponse::InvalidDataValue {
                                field_name: "metadata",
                            })
                            .attach_printable("unable to parse metadata")
                    })
                    .transpose()
                    .unwrap_or_default();
                services::ApplicationResponse::Json(
                    response
                        .set_payment_id(Some(payment_attempt.payment_id))
                        .set_merchant_id(Some(payment_attempt.merchant_id))
                        .set_status(payment_intent.status.foreign_into())
                        .set_amount(payment_attempt.amount)
                        .set_amount_capturable(None)
                        .set_amount_received(payment_intent.amount_captured)
                        .set_connector(routed_through)
                        .set_client_secret(payment_intent.client_secret.map(masking::Secret::new))
                        .set_created(Some(payment_intent.created_at))
                        .set_currency(currency)
                        .set_customer_id(customer.as_ref().map(|cus| cus.clone().customer_id))
                        .set_email(
                            customer
                                .as_ref()
                                .and_then(|cus| cus.email.as_ref().map(|s| s.to_owned())),
                        )
                        .set_name(
                            customer
                                .as_ref()
                                .and_then(|cus| cus.name.as_ref().map(|s| s.to_owned().into())),
                        )
                        .set_phone(
                            customer
                                .as_ref()
                                .and_then(|cus| cus.phone.as_ref().map(|s| s.to_owned())),
                        )
                        .set_mandate_id(mandate_id)
                        .set_description(payment_intent.description)
                        .set_refunds(refunds_response) // refunds.iter().map(refund_to_refund_response),
                        .set_payment_method(
                            payment_attempt
                                .payment_method
                                .map(ForeignInto::foreign_into),
                            auth_flow == services::AuthFlow::Merchant,
                        )
                        .set_payment_method_data(
                            payment_method_data.map(api::PaymentMethodDataResponse::from),
                            auth_flow == services::AuthFlow::Merchant,
                        )
                        .set_payment_token(payment_attempt.payment_token)
                        .set_error_message(payment_attempt.error_message)
                        .set_error_code(payment_attempt.error_code)
                        .set_shipping(address.shipping)
                        .set_billing(address.billing)
                        .set_next_action(next_action_response)
                        .set_return_url(payment_intent.return_url)
                        .set_cancellation_reason(payment_attempt.cancellation_reason)
                        .set_authentication_type(
                            payment_attempt
                                .authentication_type
                                .map(ForeignInto::foreign_into),
                        )
                        .set_statement_descriptor_name(payment_intent.statement_descriptor_name)
                        .set_statement_descriptor_suffix(payment_intent.statement_descriptor_suffix)
                        .set_setup_future_usage(
                            payment_intent
                                .setup_future_usage
                                .map(ForeignInto::foreign_into),
                        )
                        .set_capture_method(
                            payment_attempt
                                .capture_method
                                .map(ForeignInto::foreign_into),
                        )
                        .set_payment_experience(
                            payment_attempt
                                .payment_experience
                                .map(ForeignInto::foreign_into),
                        )
                        .set_payment_method_type(
                            payment_attempt
                                .payment_method_type
                                .map(ForeignInto::foreign_into),
                        )
                        .set_metadata(payment_intent.metadata)
                        .set_connector_label(connector_label)
                        .set_business_country(payment_intent.business_country)
                        .set_business_label(payment_intent.business_label)
                        .set_business_sub_label(payment_attempt.business_sub_label)
                        .set_allowed_payment_method_types(
                            parsed_metadata
                                .and_then(|metadata| metadata.allowed_payment_method_types),
                        )
                        .to_owned(),
                )
            }
        }
        None => services::ApplicationResponse::Json(api::PaymentsResponse {
            payment_id: Some(payment_attempt.payment_id),
            merchant_id: Some(payment_attempt.merchant_id),
            status: payment_intent.status.foreign_into(),
            amount: payment_attempt.amount,
            amount_capturable: None,
            amount_received: payment_intent.amount_captured,
            client_secret: payment_intent.client_secret.map(masking::Secret::new),
            created: Some(payment_intent.created_at),
            currency,
            customer_id: payment_intent.customer_id,
            description: payment_intent.description,
            refunds: refunds_response,
            payment_method: payment_attempt
                .payment_method
                .map(ForeignInto::foreign_into),
            capture_method: payment_attempt
                .capture_method
                .map(ForeignInto::foreign_into),
            error_message: payment_attempt.error_message,
            error_code: payment_attempt.error_code,
            payment_method_data: payment_method_data.map(api::PaymentMethodDataResponse::from),
            email: customer
                .as_ref()
                .and_then(|cus| cus.email.as_ref().map(|s| s.to_owned())),
            name: customer
                .as_ref()
                .and_then(|cus| cus.name.as_ref().map(|s| s.to_owned().into())),
            phone: customer
                .as_ref()
                .and_then(|cus| cus.phone.as_ref().map(|s| s.to_owned())),
            mandate_id,
            shipping: address.shipping,
            billing: address.billing,
            cancellation_reason: payment_attempt.cancellation_reason,
            payment_token: payment_attempt.payment_token,
            metadata: payment_intent.metadata,
            ..Default::default()
        }),
    })
}

impl ForeignFrom<(storage::PaymentIntent, storage::PaymentAttempt)> for api::PaymentsResponse {
    fn foreign_from(item: (storage::PaymentIntent, storage::PaymentAttempt)) -> Self {
        let pi = item.0;
        let pa = item.1;
        Self {
            payment_id: Some(pi.payment_id),
            merchant_id: Some(pi.merchant_id),
            status: pi.status.foreign_into(),
            amount: pi.amount,
            amount_capturable: pi.amount_captured,
            client_secret: pi.client_secret.map(|s| s.into()),
            created: Some(pi.created_at),
            currency: pi.currency.map(|c| c.to_string()).unwrap_or_default(),
            description: pi.description,
            metadata: pi.metadata,
            customer_id: pi.customer_id,
            connector: pa.connector,
            payment_method: pa.payment_method.map(ForeignInto::foreign_into),
            payment_method_type: pa.payment_method_type.map(ForeignInto::foreign_into),
            ..Default::default()
        }
    }
}

#[derive(Clone)]
pub struct PaymentAdditionalData<'a, F>
where
    F: Clone,
{
    router_base_url: String,
    connector_name: String,
    payment_data: PaymentData<F>,
    state: &'a AppState,
}
impl<F: Clone> TryFrom<PaymentAdditionalData<'_, F>> for types::PaymentsAuthorizeData {
    type Error = error_stack::Report<errors::ApiErrorResponse>;

    fn try_from(additional_data: PaymentAdditionalData<'_, F>) -> Result<Self, Self::Error> {
        let payment_data = additional_data.payment_data;
        let router_base_url = &additional_data.router_base_url;
        let connector_name = &additional_data.connector_name;
        let attempt = &payment_data.payment_attempt;
        let browser_info: Option<types::BrowserInformation> = attempt
            .browser_info
            .clone()
            .map(|b| b.parse_value("BrowserInformation"))
            .transpose()
            .change_context(errors::ApiErrorResponse::InvalidDataValue {
                field_name: "browser_info",
            })?;

        let parsed_metadata: Option<api_models::payments::Metadata> = payment_data
            .payment_intent
            .metadata
            .map(|metadata_value| {
                metadata_value
                    .parse_value("metadata")
                    .change_context(errors::ApiErrorResponse::InvalidDataValue {
                        field_name: "metadata",
                    })
                    .attach_printable("unable to parse metadata")
            })
            .transpose()
            .unwrap_or_default();

        let order_details = parsed_metadata.and_then(|data| data.order_details);
        let complete_authorize_url = Some(helpers::create_complete_authorize_url(
            router_base_url,
            attempt,
            connector_name,
        ));
        let webhook_url = Some(helpers::create_webhook_url(
            router_base_url,
            attempt,
            connector_name,
        ));
        let router_return_url = Some(helpers::create_redirect_url(
            router_base_url,
            attempt,
            connector_name,
            payment_data.creds_identifier.as_deref(),
        ));

        // payment_method_data is not required during recurring mandate payment, in such case keep default PaymentMethodData as MandatePayment
        let payment_method_data = payment_data.payment_method_data.or_else(|| {
            if payment_data.mandate_id.is_some() {
                Some(api_models::payments::PaymentMethodData::MandatePayment)
            } else {
                None
            }
        });
        Ok(Self {
            payment_method_data: payment_method_data.get_required_value("payment_method_data")?,
            setup_future_usage: payment_data.payment_intent.setup_future_usage,
            mandate_id: payment_data.mandate_id.clone(),
            off_session: payment_data.mandate_id.as_ref().map(|_| true),
            setup_mandate_details: payment_data.setup_mandate.clone(),
            confirm: payment_data.payment_attempt.confirm,
            statement_descriptor_suffix: payment_data.payment_intent.statement_descriptor_suffix,
            statement_descriptor: payment_data.payment_intent.statement_descriptor_name,
            capture_method: payment_data.payment_attempt.capture_method,
            amount: payment_data.amount.into(),
            currency: payment_data.currency,
            browser_info,
            email: payment_data.email,
            payment_experience: payment_data.payment_attempt.payment_experience,
            order_details,
            session_token: None,
            enrolled_for_3ds: true,
            related_transaction_id: None,
            payment_method_type: payment_data.payment_attempt.payment_method_type,
            router_return_url,
            webhook_url,
            complete_authorize_url,
        })
    }
}

impl<F: Clone> TryFrom<PaymentAdditionalData<'_, F>> for types::PaymentsSyncData {
    type Error = errors::ApiErrorResponse;

    fn try_from(additional_data: PaymentAdditionalData<'_, F>) -> Result<Self, Self::Error> {
        let payment_data = additional_data.payment_data;
        Ok(Self {
            mandate_id: payment_data.mandate_id.clone(),
            connector_transaction_id: match payment_data.payment_attempt.connector_transaction_id {
                Some(connector_txn_id) => {
                    types::ResponseId::ConnectorTransactionId(connector_txn_id)
                }
                None => types::ResponseId::NoResponseId,
            },
            encoded_data: payment_data.connector_response.encoded_data,
            capture_method: payment_data.payment_attempt.capture_method,
            connector_meta: payment_data.payment_attempt.connector_metadata,
        })
    }
}

impl api::ConnectorTransactionId for Paypal {
    fn connector_transaction_id(
        &self,
        payment_attempt: storage::PaymentAttempt,
    ) -> Result<Option<String>, errors::ApiErrorResponse> {
        let payment_method = payment_attempt.payment_method;
        let metadata = Self::connector_transaction_id(
            self,
            payment_method,
            &payment_attempt.connector_metadata,
        );
        match metadata {
            Ok(data) => Ok(data),
            _ => Err(errors::ApiErrorResponse::ResourceIdNotFound),
        }
    }
}

impl api::ConnectorTransactionId for Nexinets {
    fn connector_transaction_id(
        &self,
        payment_attempt: storage::PaymentAttempt,
    ) -> Result<Option<String>, errors::ApiErrorResponse> {
        let metadata = Self::connector_transaction_id(self, &payment_attempt.connector_metadata);
        metadata.map_err(|_| errors::ApiErrorResponse::ResourceIdNotFound)
    }
}

impl<F: Clone> TryFrom<PaymentAdditionalData<'_, F>> for types::PaymentsCaptureData {
    type Error = error_stack::Report<errors::ApiErrorResponse>;

    fn try_from(additional_data: PaymentAdditionalData<'_, F>) -> Result<Self, Self::Error> {
        let payment_data = additional_data.payment_data;
        let connector = api::ConnectorData::get_connector_by_name(
            &additional_data.state.conf.connectors,
            &additional_data.connector_name,
            api::GetToken::Connector,
        )?;
        let amount_to_capture: i64 = payment_data
            .payment_attempt
            .amount_to_capture
            .map_or(payment_data.amount.into(), |capture_amount| capture_amount);
        Ok(Self {
            amount_to_capture,
            currency: payment_data.currency,
            connector_transaction_id: connector
                .connector
                .connector_transaction_id(payment_data.payment_attempt.clone())?
                .ok_or(errors::ApiErrorResponse::ResourceIdNotFound)?,
            payment_amount: payment_data.amount.into(),
            connector_meta: payment_data.payment_attempt.connector_metadata,
        })
    }
}

impl<F: Clone> TryFrom<PaymentAdditionalData<'_, F>> for types::PaymentsCancelData {
    type Error = error_stack::Report<errors::ApiErrorResponse>;

    fn try_from(additional_data: PaymentAdditionalData<'_, F>) -> Result<Self, Self::Error> {
        let payment_data = additional_data.payment_data;
        let connector = api::ConnectorData::get_connector_by_name(
            &additional_data.state.conf.connectors,
            &additional_data.connector_name,
            api::GetToken::Connector,
        )?;
        Ok(Self {
            amount: Some(payment_data.amount.into()),
            currency: Some(payment_data.currency),
            connector_transaction_id: connector
                .connector
                .connector_transaction_id(payment_data.payment_attempt.clone())?
                .ok_or(errors::ApiErrorResponse::ResourceIdNotFound)?,
            cancellation_reason: payment_data.payment_attempt.cancellation_reason,
            connector_meta: payment_data.payment_attempt.connector_metadata,
        })
    }
}

impl<F: Clone> TryFrom<PaymentAdditionalData<'_, F>> for types::PaymentsSessionData {
    type Error = error_stack::Report<errors::ApiErrorResponse>;

    fn try_from(additional_data: PaymentAdditionalData<'_, F>) -> Result<Self, Self::Error> {
        let payment_data = additional_data.payment_data;
        let parsed_metadata: Option<api_models::payments::Metadata> = payment_data
            .payment_intent
            .metadata
            .map(|metadata_value| {
                metadata_value
                    .parse_value("metadata")
                    .change_context(errors::ApiErrorResponse::InvalidDataValue {
                        field_name: "metadata",
                    })
                    .attach_printable("unable to parse metadata")
            })
            .transpose()
            .unwrap_or_default();

        let order_details = parsed_metadata.and_then(|data| data.order_details);

        Ok(Self {
            amount: payment_data.amount.into(),
            currency: payment_data.currency,
            country: payment_data.address.billing.and_then(|billing_address| {
                billing_address.address.and_then(|address| address.country)
            }),
            order_details,
        })
    }
}

impl<F: Clone> TryFrom<PaymentAdditionalData<'_, F>> for types::VerifyRequestData {
    type Error = error_stack::Report<errors::ApiErrorResponse>;

    fn try_from(additional_data: PaymentAdditionalData<'_, F>) -> Result<Self, Self::Error> {
        let payment_data = additional_data.payment_data;
        let router_base_url = &additional_data.router_base_url;
        let connector_name = &additional_data.connector_name;
        let attempt = &payment_data.payment_attempt;
        let router_return_url = Some(helpers::create_redirect_url(
            router_base_url,
            attempt,
            connector_name,
            payment_data.creds_identifier.as_deref(),
        ));
        Ok(Self {
            currency: payment_data.currency,
            confirm: true,
            payment_method_data: payment_data
                .payment_method_data
                .get_required_value("payment_method_data")?,
            statement_descriptor_suffix: payment_data.payment_intent.statement_descriptor_suffix,
            setup_future_usage: payment_data.payment_intent.setup_future_usage,
            off_session: payment_data.mandate_id.as_ref().map(|_| true),
            mandate_id: payment_data.mandate_id.clone(),
            setup_mandate_details: payment_data.setup_mandate,
<<<<<<< HEAD
            router_return_url,
=======
>>>>>>> 73035cd4
            email: payment_data.email,
        })
    }
}

impl<F: Clone> TryFrom<PaymentAdditionalData<'_, F>> for types::CompleteAuthorizeData {
    type Error = error_stack::Report<errors::ApiErrorResponse>;

    fn try_from(additional_data: PaymentAdditionalData<'_, F>) -> Result<Self, Self::Error> {
        let payment_data = additional_data.payment_data;
        let browser_info: Option<types::BrowserInformation> = payment_data
            .payment_attempt
            .browser_info
            .clone()
            .map(|b| b.parse_value("BrowserInformation"))
            .transpose()
            .change_context(errors::ApiErrorResponse::InvalidDataValue {
                field_name: "browser_info",
            })?;

        let json_payload = payment_data
            .connector_response
            .encoded_data
            .map(|s| serde_json::from_str::<serde_json::Value>(&s))
            .transpose()
            .into_report()
            .change_context(errors::ApiErrorResponse::InternalServerError)?;
        Ok(Self {
            setup_future_usage: payment_data.payment_intent.setup_future_usage,
            mandate_id: payment_data.mandate_id.clone(),
            off_session: payment_data.mandate_id.as_ref().map(|_| true),
            setup_mandate_details: payment_data.setup_mandate.clone(),
            confirm: payment_data.payment_attempt.confirm,
            statement_descriptor_suffix: payment_data.payment_intent.statement_descriptor_suffix,
            capture_method: payment_data.payment_attempt.capture_method,
            amount: payment_data.amount.into(),
            currency: payment_data.currency,
            browser_info,
            email: payment_data.email,
            payment_method_data: payment_data.payment_method_data,
            connector_transaction_id: payment_data.connector_response.connector_transaction_id,
            payload: json_payload,
            connector_meta: payment_data.payment_attempt.connector_metadata,
        })
    }
}<|MERGE_RESOLUTION|>--- conflicted
+++ resolved
@@ -711,10 +711,7 @@
             off_session: payment_data.mandate_id.as_ref().map(|_| true),
             mandate_id: payment_data.mandate_id.clone(),
             setup_mandate_details: payment_data.setup_mandate,
-<<<<<<< HEAD
             router_return_url,
-=======
->>>>>>> 73035cd4
             email: payment_data.email,
         })
     }
