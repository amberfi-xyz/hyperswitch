--- conflicted
+++ resolved
@@ -91,19 +91,6 @@
             })
             .transpose()?;
 
-<<<<<<< HEAD
-=======
-    if let Some(ref routing_algorithm) = req.routing_algorithm {
-        let _: api_models::routing::RoutingAlgorithm = routing_algorithm
-            .clone()
-            .parse_value("RoutingAlgorithm")
-            .change_context(errors::ApiErrorResponse::InvalidDataValue {
-                field_name: "routing_algorithm",
-            })
-            .attach_printable("Invalid routing algorithm given")?;
-    }
-
->>>>>>> bb39cd40
     let key_store = domain::MerchantKeyStore {
         merchant_id: req.merchant_id.clone(),
         key: domain_types::encrypt(key.to_vec().into(), master_key)
@@ -185,13 +172,7 @@
             return_url: req.return_url.map(|a| a.to_string()),
             webhook_details,
             routing_algorithm: Some(serde_json::json!({
-<<<<<<< HEAD
                 "algorithm_id":null,"timestamp":0})),
-=======
-                "algorithm_id": null,
-                "timestamp": 0
-            })),
->>>>>>> bb39cd40
             sub_merchants_enabled: req.sub_merchants_enabled,
             parent_merchant_id,
             enable_payment_response_hash,
@@ -482,19 +463,6 @@
         }))?;
     }
 
-<<<<<<< HEAD
-=======
-    if let Some(ref routing_algorithm) = req.routing_algorithm {
-        let _: api_models::routing::RoutingAlgorithm = routing_algorithm
-            .clone()
-            .parse_value("RoutingAlgorithm")
-            .change_context(errors::ApiErrorResponse::InvalidDataValue {
-                field_name: "routing_algorithm",
-            })
-            .attach_printable("Invalid routing algorithm given")?;
-    }
-
->>>>>>> bb39cd40
     let primary_business_details = req
         .primary_business_details
         .as_ref()
@@ -1322,19 +1290,6 @@
         .await
         .to_not_found_response(errors::ApiErrorResponse::MerchantAccountNotFound)?;
 
-<<<<<<< HEAD
-=======
-    if let Some(ref routing_algorithm) = request.routing_algorithm {
-        let _: api_models::routing::RoutingAlgorithm = routing_algorithm
-            .clone()
-            .parse_value("RoutingAlgorithm")
-            .change_context(errors::ApiErrorResponse::InvalidDataValue {
-                field_name: "routing_algorithm",
-            })
-            .attach_printable("Invalid routing algorithm given")?;
-    }
-
->>>>>>> bb39cd40
     let business_profile =
         create_and_insert_business_profile(db, request, merchant_account.clone()).await?;
 
@@ -1437,19 +1392,6 @@
         })
         .transpose()?;
 
-<<<<<<< HEAD
-=======
-    if let Some(ref routing_algorithm) = request.routing_algorithm {
-        let _: api_models::routing::RoutingAlgorithm = routing_algorithm
-            .clone()
-            .parse_value("RoutingAlgorithm")
-            .change_context(errors::ApiErrorResponse::InvalidDataValue {
-                field_name: "routing_algorithm",
-            })
-            .attach_printable("Invalid routing algorithm given")?;
-    }
-
->>>>>>> bb39cd40
     let business_profile_update = storage::business_profile::BusinessProfileUpdateInternal {
         profile_name: request.profile_name,
         modified_at: Some(date_time::now()),
