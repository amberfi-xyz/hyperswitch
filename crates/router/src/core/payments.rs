pub mod access_token;
pub mod customers;
pub mod flows;
pub mod helpers;
pub mod operations;
pub mod routing;
pub mod tokenization;
pub mod transformers;
pub mod types;

use std::{fmt::Debug, marker::PhantomData, ops::Deref, time::Instant, vec::IntoIter};

use api_models::{
    enums,
    payment_methods::{SurchargeDetailsResponse, SurchargeMetadata},
    payments::HeaderPayload,
};
use common_utils::{ext_traits::AsyncExt, pii};
use data_models::mandates::MandateData;
use diesel_models::{ephemeral_key, fraud_check::FraudCheck};
use error_stack::{IntoReport, ResultExt};
use futures::future::join_all;
use helpers::ApplePayData;
use masking::Secret;
use router_env::{instrument, tracing};
#[cfg(feature = "olap")]
use router_types::transformers::ForeignFrom;
use scheduler::{db::process_tracker::ProcessTrackerExt, errors as sch_errors, utils as pt_utils};
use time;

pub use self::operations::{
    PaymentApprove, PaymentCancel, PaymentCapture, PaymentConfirm, PaymentCreate,
    PaymentMethodValidate, PaymentReject, PaymentResponse, PaymentSession, PaymentStatus,
    PaymentUpdate,
};
use self::{
    flows::{ConstructFlowSpecificData, Feature},
    operations::{payment_complete_authorize, BoxedOperation, Operation},
    routing::{self as self_routing, SessionFlowRoutingInput},
};
use super::errors::StorageErrorExt;
use crate::{
    configs::settings::PaymentMethodTypeTokenFilter,
    core::{
        errors::{self, CustomResult, RouterResponse, RouterResult},
        payment_methods::PaymentMethodRetrieve,
        utils,
    },
    db::StorageInterface,
    logger,
    routes::{metrics, payment_methods::ParentPaymentMethodToken, AppState},
    services::{self, api::Authenticate},
    types::{
        self as router_types,
        api::{self, ConnectorCallType},
        domain,
        storage::{self, enums as storage_enums},
        transformers::ForeignTryInto,
    },
    utils::{
        add_apple_pay_flow_metrics, add_connector_http_status_code_metrics, Encode, OptionExt,
        ValueExt,
    },
    workflows::payment_sync,
};

#[allow(clippy::too_many_arguments)]
#[instrument(skip_all, fields(payment_id, merchant_id))]
pub async fn payments_operation_core<F, Req, Op, FData, Ctx>(
    state: &AppState,
    merchant_account: domain::MerchantAccount,
    key_store: domain::MerchantKeyStore,
    operation: Op,
    req: Req,
    call_connector_action: CallConnectorAction,
    auth_flow: services::AuthFlow,
    eligible_connectors: Option<Vec<api_models::enums::RoutableConnectors>>,
    header_payload: HeaderPayload,
) -> RouterResult<(
    PaymentData<F>,
    Req,
    Option<domain::Customer>,
    Option<u16>,
    Option<u128>,
)>
where
    F: Send + Clone + Sync,
    Req: Authenticate,
    Op: Operation<F, Req, Ctx> + Send + Sync,

    // To create connector flow specific interface data
    PaymentData<F>: ConstructFlowSpecificData<F, FData, router_types::PaymentsResponseData>,
    router_types::RouterData<F, FData, router_types::PaymentsResponseData>: Feature<F, FData>,

    // To construct connector flow specific api
    dyn router_types::api::Connector:
        services::api::ConnectorIntegration<F, FData, router_types::PaymentsResponseData>,

    // To perform router related operation for PaymentResponse
    PaymentResponse: Operation<F, FData, Ctx>,
    FData: Send + Sync,
    Ctx: PaymentMethodRetrieve,
{
    let operation: BoxedOperation<'_, F, Req, Ctx> = Box::new(operation);

    tracing::Span::current().record("merchant_id", merchant_account.merchant_id.as_str());
    let (operation, validate_result) = operation
        .to_validate_request()?
        .validate_request(&req, &merchant_account)?;

    tracing::Span::current().record("payment_id", &format!("{}", validate_result.payment_id));

    let (operation, mut payment_data, customer_details) = operation
        .to_get_tracker()?
        .get_trackers(
            state,
            &validate_result.payment_id,
            &req,
            validate_result.mandate_type.to_owned(),
            &merchant_account,
            &key_store,
            auth_flow,
        )
        .await?;

    let (operation, customer) = operation
        .to_domain()?
        .get_or_create_customer_details(
            &*state.store,
            &mut payment_data,
            customer_details,
            &key_store,
        )
        .await
        .to_not_found_response(errors::ApiErrorResponse::CustomerNotFound)
        .attach_printable("Failed while fetching/creating customer")?;

    let connector = get_connector_choice(
        &operation,
        state,
        &req,
        &merchant_account,
        &key_store,
        &mut payment_data,
        eligible_connectors,
    )
    .await?;

    let should_add_task_to_process_tracker = should_add_task_to_process_tracker(&payment_data);

    payment_data = tokenize_in_router_when_confirm_false(
        state,
        &operation,
        &mut payment_data,
        &validate_result,
        &key_store,
    )
    .await?;

    let mut connector_http_status_code = None;
    let mut external_latency = None;
    if let Some(connector_details) = connector {
        payment_data = match connector_details {
            api::ConnectorCallType::PreDetermined(connector) => {
                let schedule_time = if should_add_task_to_process_tracker {
                    payment_sync::get_sync_process_schedule_time(
                        &*state.store,
                        connector.connector.id(),
                        &merchant_account.merchant_id,
                        0,
                    )
                    .await
                    .into_report()
                    .change_context(errors::ApiErrorResponse::InternalServerError)
                    .attach_printable("Failed while getting process schedule time")?
                } else {
                    None
                };
                let router_data = call_connector_service(
                    state,
                    &merchant_account,
                    &key_store,
                    connector,
                    &operation,
                    &mut payment_data,
                    &customer,
                    call_connector_action,
                    &validate_result,
                    schedule_time,
                    header_payload,
                )
                .await?;
                let operation = Box::new(PaymentResponse);
                let db = &*state.store;
                connector_http_status_code = router_data.connector_http_status_code;
                external_latency = router_data.external_latency;
                //add connector http status code metrics
                add_connector_http_status_code_metrics(connector_http_status_code);
                operation
                    .to_post_update_tracker()?
                    .update_tracker(
                        db,
                        &validate_result.payment_id,
                        payment_data,
                        router_data,
                        merchant_account.storage_scheme,
                    )
                    .await?
            }

            api::ConnectorCallType::Retryable(connectors) => {
                let mut connectors = connectors.into_iter();

                let connector_data = get_connector_data(&mut connectors)?;

                let schedule_time = if should_add_task_to_process_tracker {
                    payment_sync::get_sync_process_schedule_time(
                        &*state.store,
                        connector_data.connector.id(),
                        &merchant_account.merchant_id,
                        0,
                    )
                    .await
                    .into_report()
                    .change_context(errors::ApiErrorResponse::InternalServerError)
                    .attach_printable("Failed while getting process schedule time")?
                } else {
                    None
                };
                let router_data = call_connector_service(
                    state,
                    &merchant_account,
                    &key_store,
                    connector_data,
                    &operation,
                    &mut payment_data,
                    &customer,
                    call_connector_action,
                    &validate_result,
                    schedule_time,
                    header_payload,
                )
                .await?;

                let operation = Box::new(PaymentResponse);
                let db = &*state.store;
                connector_http_status_code = router_data.connector_http_status_code;
                external_latency = router_data.external_latency;
                //add connector http status code metrics
                add_connector_http_status_code_metrics(connector_http_status_code);
                operation
                    .to_post_update_tracker()?
                    .update_tracker(
                        db,
                        &validate_result.payment_id,
                        payment_data,
                        router_data,
                        merchant_account.storage_scheme,
                    )
                    .await?
            }

            api::ConnectorCallType::SessionMultiple(connectors) => {
                call_multiple_connectors_service(
                    state,
                    &merchant_account,
                    &key_store,
                    connectors,
                    &operation,
                    payment_data,
                    &customer,
                    None,
                )
                .await?
            }
        };
        payment_data
            .payment_attempt
            .payment_token
            .as_ref()
            .zip(payment_data.payment_attempt.payment_method)
            .map(ParentPaymentMethodToken::create_key_for_token)
            .async_map(|key_for_hyperswitch_token| async move {
                if key_for_hyperswitch_token
                    .should_delete_payment_method_token(payment_data.payment_intent.status)
                {
                    let _ = key_for_hyperswitch_token.delete(state).await;
                }
            })
            .await;
    } else {
        (_, payment_data) = operation
            .to_update_tracker()?
            .update_trackers(
                &*state.store,
                payment_data.clone(),
                customer.clone(),
                validate_result.storage_scheme,
                None,
                &key_store,
                None,
                header_payload,
            )
            .await?;
    }

    Ok((
        payment_data,
        req,
        customer,
        connector_http_status_code,
        external_latency,
    ))
}

#[inline]
pub fn get_connector_data(
    connectors: &mut IntoIter<api::ConnectorData>,
) -> RouterResult<api::ConnectorData> {
    connectors
        .next()
        .ok_or(errors::ApiErrorResponse::InternalServerError)
        .into_report()
        .attach_printable("Connector not found in connectors iterator")
}

#[allow(clippy::too_many_arguments)]
pub async fn payments_core<F, Res, Req, Op, FData, Ctx>(
    state: AppState,
    merchant_account: domain::MerchantAccount,
    key_store: domain::MerchantKeyStore,
    operation: Op,
    req: Req,
    auth_flow: services::AuthFlow,
    call_connector_action: CallConnectorAction,
    eligible_connectors: Option<Vec<api_models::enums::Connector>>,
    header_payload: HeaderPayload,
) -> RouterResponse<Res>
where
    F: Send + Clone + Sync,
    FData: Send + Sync,
    Op: Operation<F, Req, Ctx> + Send + Sync + Clone,
    Req: Debug + Authenticate,
    Res: transformers::ToResponse<Req, PaymentData<F>, Op>,
    // To create connector flow specific interface data
    PaymentData<F>: ConstructFlowSpecificData<F, FData, router_types::PaymentsResponseData>,
    router_types::RouterData<F, FData, router_types::PaymentsResponseData>: Feature<F, FData>,
    Ctx: PaymentMethodRetrieve,

    // To construct connector flow specific api
    dyn router_types::api::Connector:
        services::api::ConnectorIntegration<F, FData, router_types::PaymentsResponseData>,

    // To perform router related operation for PaymentResponse
    PaymentResponse: Operation<F, FData, Ctx>,
{
    let eligible_routable_connectors = eligible_connectors.map(|connectors| {
        connectors
            .into_iter()
            .flat_map(|c| c.foreign_try_into())
            .collect()
    });
    let (payment_data, req, customer, connector_http_status_code, external_latency) =
        payments_operation_core::<_, _, _, _, Ctx>(
            &state,
            merchant_account,
            key_store,
            operation.clone(),
            req,
            call_connector_action,
            auth_flow,
            eligible_routable_connectors,
            header_payload,
        )
        .await?;

    Res::generate_response(
        Some(req),
        payment_data,
        customer,
        auth_flow,
        &state.conf.server,
        operation,
        &state.conf.connector_request_reference_id_config,
        connector_http_status_code,
        external_latency,
        header_payload.x_hs_latency,
    )
}

fn is_start_pay<Op: Debug>(operation: &Op) -> bool {
    format!("{operation:?}").eq("PaymentStart")
}

#[derive(Clone, Debug, serde::Serialize)]
pub struct PaymentsRedirectResponseData {
    pub connector: Option<String>,
    pub param: Option<String>,
    pub merchant_id: Option<String>,
    pub json_payload: Option<serde_json::Value>,
    pub resource_id: api::PaymentIdType,
    pub force_sync: bool,
    pub creds_identifier: Option<String>,
}

#[async_trait::async_trait]
pub trait PaymentRedirectFlow<Ctx: PaymentMethodRetrieve>: Sync {
    async fn call_payment_flow(
        &self,
        state: &AppState,
        merchant_account: domain::MerchantAccount,
        merchant_key_store: domain::MerchantKeyStore,
        req: PaymentsRedirectResponseData,
        connector_action: CallConnectorAction,
    ) -> RouterResponse<api::PaymentsResponse>;

    fn get_payment_action(&self) -> services::PaymentAction;

    fn generate_response(
        &self,
        payments_response: api_models::payments::PaymentsResponse,
        business_profile: diesel_models::business_profile::BusinessProfile,
        payment_id: String,
        connector: String,
    ) -> RouterResult<api::RedirectionResponse>;

    #[allow(clippy::too_many_arguments)]
    async fn handle_payments_redirect_response(
        &self,
        state: AppState,
        merchant_account: domain::MerchantAccount,
        key_store: domain::MerchantKeyStore,
        req: PaymentsRedirectResponseData,
    ) -> RouterResponse<api::RedirectionResponse> {
        metrics::REDIRECTION_TRIGGERED.add(
            &metrics::CONTEXT,
            1,
            &[
                metrics::request::add_attributes(
                    "connector",
                    req.connector.to_owned().unwrap_or("null".to_string()),
                ),
                metrics::request::add_attributes(
                    "merchant_id",
                    merchant_account.merchant_id.to_owned(),
                ),
            ],
        );
        let connector = req.connector.clone().get_required_value("connector")?;

        let query_params = req.param.clone().get_required_value("param")?;

        let resource_id = api::PaymentIdTypeExt::get_payment_intent_id(&req.resource_id)
            .change_context(errors::ApiErrorResponse::MissingRequiredField {
                field_name: "payment_id",
            })?;

        // This connector data is ephemeral, the call payment flow will get new connector data
        // with merchant account details, so the connector_id can be safely set to None here
        let connector_data = api::ConnectorData::get_connector_by_name(
            &state.conf.connectors,
            &connector,
            api::GetToken::Connector,
            None,
        )?;

        let flow_type = connector_data
            .connector
            .get_flow_type(
                &query_params,
                req.json_payload.clone(),
                self.get_payment_action(),
            )
            .change_context(errors::ApiErrorResponse::InternalServerError)
            .attach_printable("Failed to decide the response flow")?;

        let response = self
            .call_payment_flow(
                &state,
                merchant_account.clone(),
                key_store,
                req.clone(),
                flow_type,
            )
            .await;

        let payments_response = match response? {
            services::ApplicationResponse::Json(response) => Ok(response),
            services::ApplicationResponse::JsonWithHeaders((response, _)) => Ok(response),
            _ => Err(errors::ApiErrorResponse::InternalServerError)
                .into_report()
                .attach_printable("Failed to get the response in json"),
        }?;

        let profile_id = payments_response
            .profile_id
            .as_ref()
            .get_required_value("profile_id")?;

        let business_profile = state
            .store
            .find_business_profile_by_profile_id(profile_id)
            .await
            .to_not_found_response(errors::ApiErrorResponse::BusinessProfileNotFound {
                id: profile_id.to_string(),
            })?;

        let result =
            self.generate_response(payments_response, business_profile, resource_id, connector)?;

        Ok(services::ApplicationResponse::JsonForRedirection(result))
    }
}

#[derive(Clone, Debug)]
pub struct PaymentRedirectCompleteAuthorize;

#[async_trait::async_trait]
impl<Ctx: PaymentMethodRetrieve> PaymentRedirectFlow<Ctx> for PaymentRedirectCompleteAuthorize {
    async fn call_payment_flow(
        &self,
        state: &AppState,
        merchant_account: domain::MerchantAccount,
        merchant_key_store: domain::MerchantKeyStore,
        req: PaymentsRedirectResponseData,
        connector_action: CallConnectorAction,
    ) -> RouterResponse<api::PaymentsResponse> {
        let payment_confirm_req = api::PaymentsRequest {
            payment_id: Some(req.resource_id.clone()),
            merchant_id: req.merchant_id.clone(),
            feature_metadata: Some(api_models::payments::FeatureMetadata {
                redirect_response: Some(api_models::payments::RedirectResponse {
                    param: req.param.map(Secret::new),
                    json_payload: Some(req.json_payload.unwrap_or(serde_json::json!({})).into()),
                }),
            }),
            ..Default::default()
        };
        payments_core::<api::CompleteAuthorize, api::PaymentsResponse, _, _, _, Ctx>(
            state.clone(),
            merchant_account,
            merchant_key_store,
            payment_complete_authorize::CompleteAuthorize,
            payment_confirm_req,
            services::api::AuthFlow::Merchant,
            connector_action,
            None,
            HeaderPayload::default(),
        )
        .await
    }

    fn get_payment_action(&self) -> services::PaymentAction {
        services::PaymentAction::CompleteAuthorize
    }

    fn generate_response(
        &self,
        payments_response: api_models::payments::PaymentsResponse,
        business_profile: diesel_models::business_profile::BusinessProfile,
        payment_id: String,
        connector: String,
    ) -> RouterResult<api::RedirectionResponse> {
        // There might be multiple redirections needed for some flows
        // If the status is requires customer action, then send the startpay url again
        // The redirection data must have been provided and updated by the connector
        match payments_response.status {
            api_models::enums::IntentStatus::RequiresCustomerAction => {
                let startpay_url = payments_response
                    .next_action
                    .and_then(|next_action_data| match next_action_data {
                        api_models::payments::NextActionData::RedirectToUrl { redirect_to_url } => Some(redirect_to_url),
                        api_models::payments::NextActionData::DisplayBankTransferInformation { .. } => None,
                        api_models::payments::NextActionData::ThirdPartySdkSessionToken { .. } => None,
                        api_models::payments::NextActionData::QrCodeInformation{..} => None,
                        api_models::payments::NextActionData::DisplayVoucherInformation{ .. } => None,
                        api_models::payments::NextActionData::WaitScreenInformation{..} => None,
                    })
                    .ok_or(errors::ApiErrorResponse::InternalServerError)
                    .into_report()
                    .attach_printable(
                        "did not receive redirect to url when status is requires customer action",
                    )?;
                Ok(api::RedirectionResponse {
                    return_url: String::new(),
                    params: vec![],
                    return_url_with_query_params: startpay_url,
                    http_method: "GET".to_string(),
                    headers: vec![],
                })
            }
            // If the status is terminal status, then redirect to merchant return url to provide status
            api_models::enums::IntentStatus::Succeeded
            | api_models::enums::IntentStatus::Failed
            | api_models::enums::IntentStatus::Cancelled | api_models::enums::IntentStatus::RequiresCapture| api_models::enums::IntentStatus::Processing=> helpers::get_handle_response_url(
                payment_id,
                &business_profile,
                payments_response,
                connector,
            ),
            _ => Err(errors::ApiErrorResponse::InternalServerError).into_report().attach_printable_lazy(|| format!("Could not proceed with payment as payment status {} cannot be handled during redirection",payments_response.status))?
        }
    }
}

#[derive(Clone, Debug)]
pub struct PaymentRedirectSync;

#[async_trait::async_trait]
impl<Ctx: PaymentMethodRetrieve> PaymentRedirectFlow<Ctx> for PaymentRedirectSync {
    async fn call_payment_flow(
        &self,
        state: &AppState,
        merchant_account: domain::MerchantAccount,
        merchant_key_store: domain::MerchantKeyStore,
        req: PaymentsRedirectResponseData,
        connector_action: CallConnectorAction,
    ) -> RouterResponse<api::PaymentsResponse> {
        let payment_sync_req = api::PaymentsRetrieveRequest {
            resource_id: req.resource_id,
            merchant_id: req.merchant_id,
            param: req.param,
            force_sync: req.force_sync,
            connector: req.connector,
            merchant_connector_details: req.creds_identifier.map(|creds_id| {
                api::MerchantConnectorDetailsWrap {
                    creds_identifier: creds_id,
                    encoded_data: None,
                }
            }),
            client_secret: None,
            expand_attempts: None,
            expand_captures: None,
        };
        payments_core::<api::PSync, api::PaymentsResponse, _, _, _, Ctx>(
            state.clone(),
            merchant_account,
            merchant_key_store,
            PaymentStatus,
            payment_sync_req,
            services::api::AuthFlow::Merchant,
            connector_action,
            None,
            HeaderPayload::default(),
        )
        .await
    }
    fn generate_response(
        &self,
        payments_response: api_models::payments::PaymentsResponse,
        business_profile: diesel_models::business_profile::BusinessProfile,
        payment_id: String,
        connector: String,
    ) -> RouterResult<api::RedirectionResponse> {
        helpers::get_handle_response_url(
            payment_id,
            &business_profile,
            payments_response,
            connector,
        )
    }

    fn get_payment_action(&self) -> services::PaymentAction {
        services::PaymentAction::PSync
    }
}

#[allow(clippy::too_many_arguments)]
#[instrument(skip_all)]
pub async fn call_connector_service<F, RouterDReq, ApiRequest, Ctx>(
    state: &AppState,
    merchant_account: &domain::MerchantAccount,
    key_store: &domain::MerchantKeyStore,
    connector: api::ConnectorData,
    operation: &BoxedOperation<'_, F, ApiRequest, Ctx>,
    payment_data: &mut PaymentData<F>,
    customer: &Option<domain::Customer>,
    call_connector_action: CallConnectorAction,
    validate_result: &operations::ValidateResult<'_>,
    schedule_time: Option<time::PrimitiveDateTime>,
    header_payload: HeaderPayload,
) -> RouterResult<router_types::RouterData<F, RouterDReq, router_types::PaymentsResponseData>>
where
    F: Send + Clone + Sync,
    RouterDReq: Send + Sync,

    // To create connector flow specific interface data
    PaymentData<F>: ConstructFlowSpecificData<F, RouterDReq, router_types::PaymentsResponseData>,
    router_types::RouterData<F, RouterDReq, router_types::PaymentsResponseData>:
        Feature<F, RouterDReq> + Send,
    Ctx: PaymentMethodRetrieve,

    // To construct connector flow specific api
    dyn api::Connector:
        services::api::ConnectorIntegration<F, RouterDReq, router_types::PaymentsResponseData>,
{
    let stime_connector = Instant::now();

    let merchant_connector_account = construct_profile_id_and_get_mca(
        state,
        merchant_account,
        payment_data,
        &connector.connector_name.to_string(),
        connector.merchant_connector_id.as_ref(),
        key_store,
        false,
    )
    .await?;

    if payment_data.payment_attempt.merchant_connector_id.is_none() {
        payment_data.payment_attempt.merchant_connector_id =
            merchant_connector_account.get_mca_id();
    }

    let (pd, tokenization_action) = get_connector_tokenization_action_when_confirm_true(
        state,
        operation,
        payment_data,
        validate_result,
        &merchant_connector_account,
        key_store,
    )
    .await?;

    *payment_data = pd;

    let updated_customer = call_create_connector_customer_if_required(
        state,
        customer,
        merchant_account,
        key_store,
        &merchant_connector_account,
        payment_data,
    )
    .await?;

    let mut router_data = payment_data
        .construct_router_data(
            state,
            connector.connector.id(),
            merchant_account,
            key_store,
            customer,
            &merchant_connector_account,
        )
        .await?;

    let add_access_token_result = router_data
        .add_access_token(state, &connector, merchant_account)
        .await?;

    let mut should_continue_further = access_token::update_router_data_with_access_token_result(
        &add_access_token_result,
        &mut router_data,
        &call_connector_action,
    );

    // Tokenization Action will be DecryptApplePayToken, only when payment method type is Apple Pay
    // and the connector supports Apple Pay predecrypt
    if matches!(
        tokenization_action,
        TokenizationAction::DecryptApplePayToken
            | TokenizationAction::TokenizeInConnectorAndApplepayPreDecrypt
    ) {
        let apple_pay_data = match payment_data.payment_method_data.clone() {
            Some(api_models::payments::PaymentMethodData::Wallet(
                api_models::payments::WalletData::ApplePay(wallet_data),
            )) => Some(
                ApplePayData::token_json(api_models::payments::WalletData::ApplePay(wallet_data))
                    .change_context(errors::ApiErrorResponse::InternalServerError)?
                    .decrypt(state)
                    .await
                    .change_context(errors::ApiErrorResponse::InternalServerError)?,
            ),
            _ => None,
        };

        let apple_pay_predecrypt = apple_pay_data
            .parse_value::<router_types::ApplePayPredecryptData>("ApplePayPredecryptData")
            .change_context(errors::ApiErrorResponse::InternalServerError)?;

        router_data.payment_method_token = Some(router_types::PaymentMethodToken::ApplePayDecrypt(
            Box::new(apple_pay_predecrypt),
        ));
    }

    let pm_token = router_data
        .add_payment_method_token(state, &connector, &tokenization_action)
        .await?;

    if let Some(payment_method_token) = pm_token.clone() {
        router_data.payment_method_token = Some(router_types::PaymentMethodToken::Token(
            payment_method_token,
        ));
    };

    (router_data, should_continue_further) = complete_preprocessing_steps_if_required(
        state,
        &connector,
        payment_data,
        router_data,
        operation,
        should_continue_further,
    )
    .await?;

    if let Ok(router_types::PaymentsResponseData::PreProcessingResponse {
        session_token: Some(session_token),
        ..
    }) = router_data.response.to_owned()
    {
        payment_data.sessions_token.push(session_token);
    };

    // In case of authorize flow, pre-task and post-tasks are being called in build request
    // if we do not want to proceed further, then the function will return Ok(None, false)
    let (connector_request, should_continue_further) = if should_continue_further {
        // Check if the actual flow specific request can be built with available data
        router_data
            .build_flow_specific_connector_request(state, &connector, call_connector_action.clone())
            .await?
    } else {
        (None, false)
    };

    if should_add_task_to_process_tracker(payment_data) {
        operation
            .to_domain()?
            .add_task_to_process_tracker(
                state,
                &payment_data.payment_attempt,
                validate_result.requeue,
                schedule_time,
            )
            .await
            .map_err(|error| logger::error!(process_tracker_error=?error))
            .ok();
    }

    // Update the payment trackers just before calling the connector
    // Since the request is already built in the previous step,
    // there should be no error in request construction from hyperswitch end
    (_, *payment_data) = operation
        .to_update_tracker()?
        .update_trackers(
            &*state.store,
            payment_data.clone(),
            customer.clone(),
            merchant_account.storage_scheme,
            updated_customer,
            key_store,
            None,
            header_payload,
        )
        .await?;

    let router_data_res = if should_continue_further {
        // The status of payment_attempt and intent will be updated in the previous step
        // update this in router_data.
        // This is added because few connector integrations do not update the status,
        // and rely on previous status set in router_data
        router_data.status = payment_data.payment_attempt.status;
        router_data
            .decide_flows(
                state,
                &connector,
                customer,
                call_connector_action,
                merchant_account,
                connector_request,
                key_store,
            )
            .await
    } else {
        Ok(router_data)
    };

    let etime_connector = Instant::now();
    let duration_connector = etime_connector.saturating_duration_since(stime_connector);
    tracing::info!(duration = format!("Duration taken: {}", duration_connector.as_millis()));

    router_data_res
}

#[allow(clippy::too_many_arguments)]
pub async fn call_multiple_connectors_service<F, Op, Req, Ctx>(
    state: &AppState,
    merchant_account: &domain::MerchantAccount,
    key_store: &domain::MerchantKeyStore,
    connectors: Vec<api::SessionConnectorData>,
    _operation: &Op,
    mut payment_data: PaymentData<F>,
    customer: &Option<domain::Customer>,
    session_surcharge_metadata: Option<SurchargeMetadata>,
) -> RouterResult<PaymentData<F>>
where
    Op: Debug,
    F: Send + Clone,

    // To create connector flow specific interface data
    PaymentData<F>: ConstructFlowSpecificData<F, Req, router_types::PaymentsResponseData>,
    router_types::RouterData<F, Req, router_types::PaymentsResponseData>: Feature<F, Req>,

    // To construct connector flow specific api
    dyn api::Connector:
        services::api::ConnectorIntegration<F, Req, router_types::PaymentsResponseData>,
    Ctx: PaymentMethodRetrieve,

    // To perform router related operation for PaymentResponse
    PaymentResponse: Operation<F, Req, Ctx>,
{
    let call_connectors_start_time = Instant::now();
    let mut join_handlers = Vec::with_capacity(connectors.len());
    for session_connector_data in connectors.iter() {
        let connector_id = session_connector_data.connector.connector.id();

        let merchant_connector_account = construct_profile_id_and_get_mca(
            state,
            merchant_account,
            &mut payment_data,
            &session_connector_data.connector.connector_name.to_string(),
            session_connector_data
                .connector
                .merchant_connector_id
                .as_ref(),
            key_store,
            false,
        )
        .await?;

        payment_data.surcharge_details = session_surcharge_metadata
            .as_ref()
            .and_then(|surcharge_metadata| {
                surcharge_metadata.surcharge_results.get(
                    &SurchargeMetadata::get_key_for_surcharge_details_hash_map(
                        &session_connector_data.payment_method_type.into(),
                        &session_connector_data.payment_method_type,
                        None,
                    ),
                )
            })
            .cloned();

        let router_data = payment_data
            .construct_router_data(
                state,
                connector_id,
                merchant_account,
                key_store,
                customer,
                &merchant_connector_account,
            )
            .await?;

        let res = router_data.decide_flows(
            state,
            &session_connector_data.connector,
            customer,
            CallConnectorAction::Trigger,
            merchant_account,
            None,
            key_store,
        );

        join_handlers.push(res);
    }

    let result = join_all(join_handlers).await;

    for (connector_res, session_connector) in result.into_iter().zip(connectors) {
        let connector_name = session_connector.connector.connector_name.to_string();
        match connector_res {
            Ok(connector_response) => {
                if let Ok(router_types::PaymentsResponseData::SessionResponse {
                    session_token,
                    ..
                }) = connector_response.response
                {
                    // If session token is NoSessionTokenReceived, it is not pushed into the sessions_token as there is no response or there can be some error
                    // In case of error, that error is already logged
                    if !matches!(
                        session_token,
                        api_models::payments::SessionToken::NoSessionTokenReceived,
                    ) {
                        payment_data.sessions_token.push(session_token);
                    }
                }
            }
            Err(connector_error) => {
                logger::error!(
                    "sessions_connector_error {} {:?}",
                    connector_name,
                    connector_error
                );
            }
        }
    }

    let call_connectors_end_time = Instant::now();
    let call_connectors_duration =
        call_connectors_end_time.saturating_duration_since(call_connectors_start_time);
    tracing::info!(duration = format!("Duration taken: {}", call_connectors_duration.as_millis()));

    Ok(payment_data)
}

pub async fn call_create_connector_customer_if_required<F, Req>(
    state: &AppState,
    customer: &Option<domain::Customer>,
    merchant_account: &domain::MerchantAccount,
    key_store: &domain::MerchantKeyStore,
    merchant_connector_account: &helpers::MerchantConnectorAccountType,
    payment_data: &mut PaymentData<F>,
) -> RouterResult<Option<storage::CustomerUpdate>>
where
    F: Send + Clone + Sync,
    Req: Send + Sync,

    // To create connector flow specific interface data
    PaymentData<F>: ConstructFlowSpecificData<F, Req, router_types::PaymentsResponseData>,
    router_types::RouterData<F, Req, router_types::PaymentsResponseData>: Feature<F, Req> + Send,

    // To construct connector flow specific api
    dyn api::Connector:
        services::api::ConnectorIntegration<F, Req, router_types::PaymentsResponseData>,
{
    let connector_name = payment_data.payment_attempt.connector.clone();

    match connector_name {
        Some(connector_name) => {
            let connector = api::ConnectorData::get_connector_by_name(
                &state.conf.connectors,
                &connector_name,
                api::GetToken::Connector,
                merchant_connector_account.get_mca_id(),
            )?;

            let connector_label = super::utils::get_connector_label(
                payment_data.payment_intent.business_country,
                payment_data.payment_intent.business_label.as_ref(),
                payment_data.payment_attempt.business_sub_label.as_ref(),
                &connector_name,
            );

            let connector_label = if let Some(connector_label) =
                merchant_connector_account.get_mca_id().or(connector_label)
            {
                connector_label
            } else {
                let profile_id = utils::get_profile_id_from_business_details(
                    payment_data.payment_intent.business_country,
                    payment_data.payment_intent.business_label.as_ref(),
                    merchant_account,
                    payment_data.payment_intent.profile_id.as_ref(),
                    &*state.store,
                    false,
                )
                .await
                .attach_printable("Could not find profile id from business details")?;

                format!("{connector_name}_{profile_id}")
            };

            let (should_call_connector, existing_connector_customer_id) =
                customers::should_call_connector_create_customer(
                    state,
                    &connector,
                    customer,
                    &connector_label,
                );

            if should_call_connector {
                // Create customer at connector and update the customer table to store this data
                let router_data = payment_data
                    .construct_router_data(
                        state,
                        connector.connector.id(),
                        merchant_account,
                        key_store,
                        customer,
                        merchant_connector_account,
                    )
                    .await?;

                let connector_customer_id = router_data
                    .create_connector_customer(state, &connector)
                    .await?;

                let customer_update = customers::update_connector_customer_in_customers(
                    &connector_label,
                    customer.as_ref(),
                    &connector_customer_id,
                )
                .await;

                payment_data.connector_customer_id = connector_customer_id;
                Ok(customer_update)
            } else {
                // Customer already created in previous calls use the same value, no need to update
                payment_data.connector_customer_id =
                    existing_connector_customer_id.map(ToOwned::to_owned);
                Ok(None)
            }
        }
        None => Ok(None),
    }
}

async fn complete_preprocessing_steps_if_required<F, Req, Q, Ctx>(
    state: &AppState,
    connector: &api::ConnectorData,
    payment_data: &PaymentData<F>,
    mut router_data: router_types::RouterData<F, Req, router_types::PaymentsResponseData>,
    operation: &BoxedOperation<'_, F, Q, Ctx>,
    should_continue_payment: bool,
) -> RouterResult<(
    router_types::RouterData<F, Req, router_types::PaymentsResponseData>,
    bool,
)>
where
    F: Send + Clone + Sync,
    Req: Send + Sync,
    router_types::RouterData<F, Req, router_types::PaymentsResponseData>: Feature<F, Req> + Send,
    dyn api::Connector:
        services::api::ConnectorIntegration<F, Req, router_types::PaymentsResponseData>,
{
    //TODO: For ACH transfers, if preprocessing_step is not required for connectors encountered in future, add the check
    let router_data_and_should_continue_payment = match payment_data.payment_method_data.clone() {
        Some(api_models::payments::PaymentMethodData::BankTransfer(data)) => match data.deref() {
            api_models::payments::BankTransferData::AchBankTransfer { .. }
            | api_models::payments::BankTransferData::MultibancoBankTransfer { .. }
                if connector.connector_name == router_types::Connector::Stripe =>
            {
                if payment_data.payment_attempt.preprocessing_step_id.is_none() {
                    (
                        router_data.preprocessing_steps(state, connector).await?,
                        false,
                    )
                } else {
                    (router_data, should_continue_payment)
                }
            }
            _ => (router_data, should_continue_payment),
        },
        Some(api_models::payments::PaymentMethodData::Wallet(_)) => {
            if is_preprocessing_required_for_wallets(connector.connector_name.to_string()) {
                (
                    router_data.preprocessing_steps(state, connector).await?,
                    false,
                )
            } else {
                (router_data, should_continue_payment)
            }
        }
        Some(api_models::payments::PaymentMethodData::Card(_)) => {
            if connector.connector_name == router_types::Connector::Payme
                && !matches!(format!("{operation:?}").as_str(), "CompleteAuthorize")
            {
                router_data = router_data.preprocessing_steps(state, connector).await?;

                let is_error_in_response = router_data.response.is_err();
                // If is_error_in_response is true, should_continue_payment should be false, we should throw the error
                (router_data, !is_error_in_response)
            } else {
                (router_data, should_continue_payment)
            }
        }
        Some(api_models::payments::PaymentMethodData::BankDebit(_)) => {
            if connector.connector_name == router_types::Connector::Gocardless {
                router_data = router_data.preprocessing_steps(state, connector).await?;
                let is_error_in_response = router_data.response.is_err();
                // If is_error_in_response is true, should_continue_payment should be false, we should throw the error
                (router_data, !is_error_in_response)
            } else {
                (router_data, should_continue_payment)
            }
        }
        _ => (router_data, should_continue_payment),
    };

    Ok(router_data_and_should_continue_payment)
}

pub fn is_preprocessing_required_for_wallets(connector_name: String) -> bool {
    connector_name == *"trustpay" || connector_name == *"payme"
}

#[instrument(skip_all)]
pub async fn construct_profile_id_and_get_mca<'a, F>(
    state: &'a AppState,
    merchant_account: &domain::MerchantAccount,
    payment_data: &mut PaymentData<F>,
    connector_name: &str,
    merchant_connector_id: Option<&String>,
    key_store: &domain::MerchantKeyStore,
    should_validate: bool,
) -> RouterResult<helpers::MerchantConnectorAccountType>
where
    F: Clone,
{
    let profile_id = utils::get_profile_id_from_business_details(
        payment_data.payment_intent.business_country,
        payment_data.payment_intent.business_label.as_ref(),
        merchant_account,
        payment_data.payment_intent.profile_id.as_ref(),
        &*state.store,
        should_validate,
    )
    .await
    .change_context(errors::ApiErrorResponse::InternalServerError)
    .attach_printable("profile_id is not set in payment_intent")?;

    let merchant_connector_account = helpers::get_merchant_connector_account(
        state,
        merchant_account.merchant_id.as_str(),
        payment_data.creds_identifier.to_owned(),
        key_store,
        &profile_id,
        connector_name,
        merchant_connector_id,
    )
    .await?;

    Ok(merchant_connector_account)
}

fn is_payment_method_tokenization_enabled_for_connector(
    state: &AppState,
    connector_name: &str,
    payment_method: &storage::enums::PaymentMethod,
    payment_method_type: &Option<storage::enums::PaymentMethodType>,
) -> RouterResult<bool> {
    let connector_tokenization_filter = state.conf.tokenization.0.get(connector_name);

    Ok(connector_tokenization_filter
        .map(|connector_filter| {
            connector_filter
                .payment_method
                .clone()
                .contains(payment_method)
                && is_payment_method_type_allowed_for_connector(
                    payment_method_type,
                    connector_filter.payment_method_type.clone(),
                )
        })
        .unwrap_or(false))
}

fn decide_apple_pay_flow(
    payment_method_type: &Option<api_models::enums::PaymentMethodType>,
    merchant_connector_account: &Option<helpers::MerchantConnectorAccountType>,
) -> Option<enums::ApplePayFlow> {
    payment_method_type.and_then(|pmt| match pmt {
        api_models::enums::PaymentMethodType::ApplePay => {
            check_apple_pay_metadata(merchant_connector_account)
        }
        _ => None,
    })
}

fn check_apple_pay_metadata(
    merchant_connector_account: &Option<helpers::MerchantConnectorAccountType>,
) -> Option<enums::ApplePayFlow> {
    merchant_connector_account.clone().and_then(|mca| {
        let metadata = mca.get_metadata();
        metadata.and_then(|apple_pay_metadata| {
            let parsed_metadata = apple_pay_metadata
                .clone()
                .parse_value::<api_models::payments::ApplepayCombinedSessionTokenData>(
                    "ApplepayCombinedSessionTokenData",
                )
                .map(|combined_metadata| {
                    api_models::payments::ApplepaySessionTokenMetadata::ApplePayCombined(
                        combined_metadata.apple_pay_combined,
                    )
                })
                .or_else(|_| {
                    apple_pay_metadata
                        .parse_value::<api_models::payments::ApplepaySessionTokenData>(
                            "ApplepaySessionTokenData",
                        )
                        .map(|old_metadata| {
                            api_models::payments::ApplepaySessionTokenMetadata::ApplePay(
                                old_metadata.apple_pay,
                            )
                        })
                })
                .map_err(
                    |error| logger::error!(%error, "Failed to Parse Value to ApplepaySessionTokenData"),
                );

            parsed_metadata.ok().map(|metadata| match metadata {
                api_models::payments::ApplepaySessionTokenMetadata::ApplePayCombined(
                    apple_pay_combined,
                ) => match apple_pay_combined {
                    api_models::payments::ApplePayCombinedMetadata::Simplified { .. } => {
                        enums::ApplePayFlow::Simplified
                    }
                    api_models::payments::ApplePayCombinedMetadata::Manual { .. } => {
                        enums::ApplePayFlow::Manual
                    }
                },
                api_models::payments::ApplepaySessionTokenMetadata::ApplePay(_) => {
                    enums::ApplePayFlow::Manual
                }
            })
        })
    })
}

fn is_payment_method_type_allowed_for_connector(
    current_pm_type: &Option<storage::enums::PaymentMethodType>,
    pm_type_filter: Option<PaymentMethodTypeTokenFilter>,
) -> bool {
    match (*current_pm_type).zip(pm_type_filter) {
        Some((pm_type, type_filter)) => match type_filter {
            PaymentMethodTypeTokenFilter::AllAccepted => true,
            PaymentMethodTypeTokenFilter::EnableOnly(enabled) => enabled.contains(&pm_type),
            PaymentMethodTypeTokenFilter::DisableOnly(disabled) => !disabled.contains(&pm_type),
        },
        None => true, // Allow all types if payment_method_type is not present
    }
}

async fn decide_payment_method_tokenize_action(
    state: &AppState,
    connector_name: &str,
    payment_method: &storage::enums::PaymentMethod,
    pm_parent_token: Option<&String>,
    is_connector_tokenization_enabled: bool,
    apple_pay_flow: Option<enums::ApplePayFlow>,
) -> RouterResult<TokenizationAction> {
    let is_apple_pay_predecrypt_supported =
        matches!(apple_pay_flow, Some(enums::ApplePayFlow::Simplified));

    match pm_parent_token {
        None => {
            if is_connector_tokenization_enabled && is_apple_pay_predecrypt_supported {
                Ok(TokenizationAction::TokenizeInConnectorAndApplepayPreDecrypt)
            } else if is_connector_tokenization_enabled {
                Ok(TokenizationAction::TokenizeInConnectorAndRouter)
            } else if is_apple_pay_predecrypt_supported {
                Ok(TokenizationAction::DecryptApplePayToken)
            } else {
                Ok(TokenizationAction::TokenizeInRouter)
            }
        }
        Some(token) => {
            let redis_conn = state
                .store
                .get_redis_conn()
                .change_context(errors::ApiErrorResponse::InternalServerError)
                .attach_printable("Failed to get redis connection")?;

            let key = format!(
                "pm_token_{}_{}_{}",
                token.to_owned(),
                payment_method,
                connector_name
            );

            let connector_token_option = redis_conn
                .get_key::<Option<String>>(&key)
                .await
                .change_context(errors::ApiErrorResponse::InternalServerError)
                .attach_printable("Failed to fetch the token from redis")?;

            match connector_token_option {
                Some(connector_token) => Ok(TokenizationAction::ConnectorToken(connector_token)),
                None => {
                    if is_connector_tokenization_enabled && is_apple_pay_predecrypt_supported {
                        Ok(TokenizationAction::TokenizeInConnectorAndApplepayPreDecrypt)
                    } else if is_connector_tokenization_enabled {
                        Ok(TokenizationAction::TokenizeInConnectorAndRouter)
                    } else if is_apple_pay_predecrypt_supported {
                        Ok(TokenizationAction::DecryptApplePayToken)
                    } else {
                        Ok(TokenizationAction::TokenizeInRouter)
                    }
                }
            }
        }
    }
}

#[derive(Clone)]
pub enum TokenizationAction {
    TokenizeInRouter,
    TokenizeInConnector,
    TokenizeInConnectorAndRouter,
    ConnectorToken(String),
    SkipConnectorTokenization,
    DecryptApplePayToken,
    TokenizeInConnectorAndApplepayPreDecrypt,
}

#[allow(clippy::too_many_arguments)]
pub async fn get_connector_tokenization_action_when_confirm_true<F, Req, Ctx>(
    state: &AppState,
    operation: &BoxedOperation<'_, F, Req, Ctx>,
    payment_data: &mut PaymentData<F>,
    validate_result: &operations::ValidateResult<'_>,
    merchant_connector_account: &helpers::MerchantConnectorAccountType,
<<<<<<< HEAD
    key_store: &domain::MerchantKeyStore,
=======
    merchant_key_store: &domain::MerchantKeyStore,
>>>>>>> 21ce8079
) -> RouterResult<(PaymentData<F>, TokenizationAction)>
where
    F: Send + Clone,
    Ctx: PaymentMethodRetrieve,
{
    let connector = payment_data.payment_attempt.connector.to_owned();

    let is_mandate = payment_data
        .mandate_id
        .as_ref()
        .and_then(|inner| inner.mandate_reference_id.as_ref())
        .map(|mandate_reference| match mandate_reference {
            api_models::payments::MandateReferenceId::ConnectorMandateId(_) => true,
            api_models::payments::MandateReferenceId::NetworkMandateId(_) => false,
        })
        .unwrap_or(false);

    let payment_data_and_tokenization_action = match connector {
        Some(_) if is_mandate => (
            payment_data.to_owned(),
            TokenizationAction::SkipConnectorTokenization,
        ),
        Some(connector) if is_operation_confirm(&operation) => {
            let payment_method = &payment_data
                .payment_attempt
                .payment_method
                .get_required_value("payment_method")?;
            let payment_method_type = &payment_data.payment_attempt.payment_method_type;

            let is_connector_tokenization_enabled =
                is_payment_method_tokenization_enabled_for_connector(
                    state,
                    &connector,
                    payment_method,
                    payment_method_type,
                )?;

            let apple_pay_flow = decide_apple_pay_flow(
                payment_method_type,
                &Some(merchant_connector_account.clone()),
            );

            add_apple_pay_flow_metrics(
                &apple_pay_flow,
                payment_data.payment_attempt.connector.clone(),
                payment_data.payment_attempt.merchant_id.clone(),
            );

            let payment_method_action = decide_payment_method_tokenize_action(
                state,
                &connector,
                payment_method,
                payment_data.token.as_ref(),
                is_connector_tokenization_enabled,
                apple_pay_flow,
            )
            .await?;

            let connector_tokenization_action = match payment_method_action {
                TokenizationAction::TokenizeInRouter => {
                    let (_operation, payment_method_data) = operation
                        .to_domain()?
                        .make_pm_data(
                            state,
                            payment_data,
                            validate_result.storage_scheme,
<<<<<<< HEAD
                            key_store,
=======
                            merchant_key_store,
>>>>>>> 21ce8079
                        )
                        .await?;
                    payment_data.payment_method_data = payment_method_data;
                    TokenizationAction::SkipConnectorTokenization
                }

                TokenizationAction::TokenizeInConnector => TokenizationAction::TokenizeInConnector,
                TokenizationAction::TokenizeInConnectorAndRouter => {
                    let (_operation, payment_method_data) = operation
                        .to_domain()?
                        .make_pm_data(
                            state,
                            payment_data,
                            validate_result.storage_scheme,
<<<<<<< HEAD
                            key_store,
=======
                            merchant_key_store,
>>>>>>> 21ce8079
                        )
                        .await?;

                    payment_data.payment_method_data = payment_method_data;
                    TokenizationAction::TokenizeInConnector
                }
                TokenizationAction::ConnectorToken(token) => {
                    payment_data.pm_token = Some(token);
                    TokenizationAction::SkipConnectorTokenization
                }
                TokenizationAction::SkipConnectorTokenization => {
                    TokenizationAction::SkipConnectorTokenization
                }
                TokenizationAction::DecryptApplePayToken => {
                    TokenizationAction::DecryptApplePayToken
                }
                TokenizationAction::TokenizeInConnectorAndApplepayPreDecrypt => {
                    TokenizationAction::TokenizeInConnectorAndApplepayPreDecrypt
                }
            };
            (payment_data.to_owned(), connector_tokenization_action)
        }
        _ => (
            payment_data.to_owned(),
            TokenizationAction::SkipConnectorTokenization,
        ),
    };

    Ok(payment_data_and_tokenization_action)
}

pub async fn tokenize_in_router_when_confirm_false<F, Req, Ctx>(
    state: &AppState,
    operation: &BoxedOperation<'_, F, Req, Ctx>,
    payment_data: &mut PaymentData<F>,
    validate_result: &operations::ValidateResult<'_>,
<<<<<<< HEAD
    key_store: &domain::MerchantKeyStore,
=======
    merchant_key_store: &domain::MerchantKeyStore,
>>>>>>> 21ce8079
) -> RouterResult<PaymentData<F>>
where
    F: Send + Clone,
    Ctx: PaymentMethodRetrieve,
{
    // On confirm is false and only router related
    let payment_data = if !is_operation_confirm(operation) {
        let (_operation, payment_method_data) = operation
            .to_domain()?
            .make_pm_data(
                state,
                payment_data,
                validate_result.storage_scheme,
<<<<<<< HEAD
                key_store,
=======
                merchant_key_store,
>>>>>>> 21ce8079
            )
            .await?;
        payment_data.payment_method_data = payment_method_data;
        payment_data
    } else {
        payment_data
    };
    Ok(payment_data.to_owned())
}

#[derive(Clone, PartialEq)]
pub enum CallConnectorAction {
    Trigger,
    Avoid,
    StatusUpdate {
        status: storage_enums::AttemptStatus,
        error_code: Option<String>,
        error_message: Option<String>,
    },
    HandleResponse(Vec<u8>),
}

#[derive(Clone, Default, Debug)]
pub struct PaymentAddress {
    pub shipping: Option<api::Address>,
    pub billing: Option<api::Address>,
}

#[derive(Clone)]
pub struct MandateConnectorDetails {
    pub connector: String,
    pub merchant_connector_id: Option<String>,
}

#[derive(Clone)]
pub struct PaymentData<F>
where
    F: Clone,
{
    pub flow: PhantomData<F>,
    pub payment_intent: storage::PaymentIntent,
    pub payment_attempt: storage::PaymentAttempt,
    pub multiple_capture_data: Option<types::MultipleCaptureData>,
    pub connector_response: storage::ConnectorResponse,
    pub amount: api::Amount,
    pub mandate_id: Option<api_models::payments::MandateIds>,
    pub mandate_connector: Option<MandateConnectorDetails>,
    pub currency: storage_enums::Currency,
    pub setup_mandate: Option<MandateData>,
    pub address: PaymentAddress,
    pub token: Option<String>,
    pub confirm: Option<bool>,
    pub force_sync: Option<bool>,
    pub payment_method_data: Option<api::PaymentMethodData>,
    pub refunds: Vec<storage::Refund>,
    pub disputes: Vec<storage::Dispute>,
    pub attempts: Option<Vec<storage::PaymentAttempt>>,
    pub sessions_token: Vec<api::SessionToken>,
    pub card_cvc: Option<Secret<String>>,
    pub email: Option<pii::Email>,
    pub creds_identifier: Option<String>,
    pub pm_token: Option<String>,
    pub connector_customer_id: Option<String>,
    pub recurring_mandate_payment_data: Option<RecurringMandatePaymentData>,
    pub ephemeral_key: Option<ephemeral_key::EphemeralKey>,
    pub redirect_response: Option<api_models::payments::RedirectResponse>,
    pub surcharge_details: Option<SurchargeDetailsResponse>,
    pub frm_message: Option<FraudCheck>,
    pub payment_link_data: Option<api_models::payments::PaymentLinkResponse>,
}

#[derive(Debug, Default, Clone)]
pub struct RecurringMandatePaymentData {
    pub payment_method_type: Option<storage_enums::PaymentMethodType>, //required for making recurring payment using saved payment method through stripe
}

#[derive(Debug, Default, Clone)]
pub struct CustomerDetails {
    pub customer_id: Option<String>,
    pub name: Option<Secret<String, masking::WithType>>,
    pub email: Option<pii::Email>,
    pub phone: Option<Secret<String, masking::WithType>>,
    pub phone_country_code: Option<String>,
}

pub fn if_not_create_change_operation<'a, Op, F, Ctx>(
    status: storage_enums::IntentStatus,
    confirm: Option<bool>,
    current: &'a Op,
) -> BoxedOperation<'_, F, api::PaymentsRequest, Ctx>
where
    F: Send + Clone,
    Op: Operation<F, api::PaymentsRequest, Ctx> + Send + Sync,
    &'a Op: Operation<F, api::PaymentsRequest, Ctx>,
    Ctx: PaymentMethodRetrieve,
{
    if confirm.unwrap_or(false) {
        Box::new(PaymentConfirm)
    } else {
        match status {
            storage_enums::IntentStatus::RequiresConfirmation
            | storage_enums::IntentStatus::RequiresCustomerAction
            | storage_enums::IntentStatus::RequiresPaymentMethod => Box::new(current),
            _ => Box::new(&PaymentStatus),
        }
    }
}

pub fn is_confirm<'a, F: Clone + Send, R, Op, Ctx>(
    operation: &'a Op,
    confirm: Option<bool>,
) -> BoxedOperation<'_, F, R, Ctx>
where
    PaymentConfirm: Operation<F, R, Ctx>,
    &'a PaymentConfirm: Operation<F, R, Ctx>,
    Op: Operation<F, R, Ctx> + Send + Sync,
    &'a Op: Operation<F, R, Ctx>,
    Ctx: PaymentMethodRetrieve,
{
    if confirm.unwrap_or(false) {
        Box::new(&PaymentConfirm)
    } else {
        Box::new(operation)
    }
}

pub fn should_call_connector<Op: Debug, F: Clone>(
    operation: &Op,
    payment_data: &PaymentData<F>,
) -> bool {
    match format!("{operation:?}").as_str() {
        "PaymentConfirm" => true,
        "PaymentStart" => {
            !matches!(
                payment_data.payment_intent.status,
                storage_enums::IntentStatus::Failed | storage_enums::IntentStatus::Succeeded
            ) && payment_data
                .connector_response
                .authentication_data
                .is_none()
        }
        "PaymentStatus" => {
            matches!(
                payment_data.payment_intent.status,
                storage_enums::IntentStatus::Processing
                    | storage_enums::IntentStatus::RequiresCustomerAction
                    | storage_enums::IntentStatus::RequiresMerchantAction
                    | storage_enums::IntentStatus::RequiresCapture
                    | storage_enums::IntentStatus::PartiallyCaptured
            ) && payment_data.force_sync.unwrap_or(false)
        }
        "PaymentCancel" => matches!(
            payment_data.payment_intent.status,
            storage_enums::IntentStatus::RequiresCapture
                | storage_enums::IntentStatus::PartiallyCaptured
        ),
        "PaymentCapture" => {
            matches!(
                payment_data.payment_intent.status,
                storage_enums::IntentStatus::RequiresCapture
                    | storage_enums::IntentStatus::PartiallyCaptured
            ) || (matches!(
                payment_data.payment_intent.status,
                storage_enums::IntentStatus::Processing
            ) && matches!(
                payment_data.payment_attempt.capture_method,
                Some(storage_enums::CaptureMethod::ManualMultiple)
            ))
        }
        "CompleteAuthorize" => true,
        "PaymentApprove" => true,
        "PaymentSession" => true,
        _ => false,
    }
}

pub fn is_operation_confirm<Op: Debug>(operation: &Op) -> bool {
    matches!(format!("{operation:?}").as_str(), "PaymentConfirm")
}

#[cfg(feature = "olap")]
pub async fn list_payments(
    state: AppState,
    merchant: domain::MerchantAccount,
    constraints: api::PaymentListConstraints,
) -> RouterResponse<api::PaymentListResponse> {
    use data_models::errors::StorageError;
    helpers::validate_payment_list_request(&constraints)?;
    let merchant_id = &merchant.merchant_id;
    let db = state.store.as_ref();
    let payment_intents =
        helpers::filter_by_constraints(db, &constraints, merchant_id, merchant.storage_scheme)
            .await
            .to_not_found_response(errors::ApiErrorResponse::PaymentNotFound)?;

    let collected_futures = payment_intents.into_iter().map(|pi| {
        async {
            match db
                .find_payment_attempt_by_payment_id_merchant_id_attempt_id(
                    &pi.payment_id,
                    merchant_id,
                    &pi.active_attempt.get_id(),
                    // since OLAP doesn't have KV. Force to get the data from PSQL.
                    storage_enums::MerchantStorageScheme::PostgresOnly,
                )
                .await
            {
                Ok(pa) => Some(Ok((pi, pa))),
                Err(error) => {
                    if matches!(error.current_context(), StorageError::ValueNotFound(_)) {
                        logger::warn!(
                            ?error,
                            "payment_attempts missing for payment_id : {}",
                            pi.payment_id,
                        );
                        return None;
                    }
                    Some(Err(error))
                }
            }
        }
    });

    //If any of the response are Err, we will get Result<Err(_)>
    let pi_pa_tuple_vec: Result<Vec<(storage::PaymentIntent, storage::PaymentAttempt)>, _> =
        join_all(collected_futures)
            .await
            .into_iter()
            .flatten() //Will ignore `None`, will only flatten 1 level
            .collect::<Result<Vec<(storage::PaymentIntent, storage::PaymentAttempt)>, _>>();
    //Will collect responses in same order async, leading to sorted responses

    //Converting Intent-Attempt array to Response if no error
    let data: Vec<api::PaymentsResponse> = pi_pa_tuple_vec
        .change_context(errors::ApiErrorResponse::InternalServerError)?
        .into_iter()
        .map(ForeignFrom::foreign_from)
        .collect();

    Ok(services::ApplicationResponse::Json(
        api::PaymentListResponse {
            size: data.len(),
            data,
        },
    ))
}
#[cfg(feature = "olap")]
pub async fn apply_filters_on_payments(
    state: AppState,
    merchant: domain::MerchantAccount,
    constraints: api::PaymentListFilterConstraints,
) -> RouterResponse<api::PaymentListResponseV2> {
    let limit = &constraints.limit;
    helpers::validate_payment_list_request_for_joins(*limit)?;
    let db = state.store.as_ref();
    let list: Vec<(storage::PaymentIntent, storage::PaymentAttempt)> = db
        .get_filtered_payment_intents_attempt(
            &merchant.merchant_id,
            &constraints.clone().into(),
            merchant.storage_scheme,
        )
        .await
        .to_not_found_response(errors::ApiErrorResponse::PaymentNotFound)?
        .into_iter()
        .map(|(pi, pa)| (pi, pa))
        .collect();

    let data: Vec<api::PaymentsResponse> =
        list.into_iter().map(ForeignFrom::foreign_from).collect();

    let active_attempt_ids = db
        .get_filtered_active_attempt_ids_for_total_count(
            &merchant.merchant_id,
            &constraints.clone().into(),
            merchant.storage_scheme,
        )
        .await
        .to_not_found_response(errors::ApiErrorResponse::InternalServerError)?;

    let total_count = db
        .get_total_count_of_filtered_payment_attempts(
            &merchant.merchant_id,
            &active_attempt_ids,
            constraints.connector,
            constraints.payment_method,
            constraints.payment_method_type,
            constraints.authentication_type,
            merchant.storage_scheme,
        )
        .await
        .change_context(errors::ApiErrorResponse::InternalServerError)?;

    Ok(services::ApplicationResponse::Json(
        api::PaymentListResponseV2 {
            count: data.len(),
            total_count,
            data,
        },
    ))
}

#[cfg(feature = "olap")]
pub async fn get_filters_for_payments(
    state: AppState,
    merchant: domain::MerchantAccount,
    time_range: api::TimeRange,
) -> RouterResponse<api::PaymentListFilters> {
    let db = state.store.as_ref();
    let pi = db
        .filter_payment_intents_by_time_range_constraints(
            &merchant.merchant_id,
            &time_range,
            merchant.storage_scheme,
        )
        .await
        .to_not_found_response(errors::ApiErrorResponse::PaymentNotFound)?;

    let filters = db
        .get_filters_for_payments(
            pi.as_slice(),
            &merchant.merchant_id,
            // since OLAP doesn't have KV. Force to get the data from PSQL.
            storage_enums::MerchantStorageScheme::PostgresOnly,
        )
        .await
        .to_not_found_response(errors::ApiErrorResponse::PaymentNotFound)?;

    Ok(services::ApplicationResponse::Json(
        api::PaymentListFilters {
            connector: filters.connector,
            currency: filters.currency,
            status: filters.status,
            payment_method: filters.payment_method,
            payment_method_type: filters.payment_method_type,
            authentication_type: filters.authentication_type,
        },
    ))
}

pub async fn add_process_sync_task(
    db: &dyn StorageInterface,
    payment_attempt: &storage::PaymentAttempt,
    schedule_time: time::PrimitiveDateTime,
) -> Result<(), sch_errors::ProcessTrackerError> {
    let tracking_data = api::PaymentsRetrieveRequest {
        force_sync: true,
        merchant_id: Some(payment_attempt.merchant_id.clone()),
        resource_id: api::PaymentIdType::PaymentAttemptId(payment_attempt.attempt_id.clone()),
        ..Default::default()
    };
    let runner = "PAYMENTS_SYNC_WORKFLOW";
    let task = "PAYMENTS_SYNC";
    let process_tracker_id = pt_utils::get_process_tracker_id(
        runner,
        task,
        &payment_attempt.attempt_id,
        &payment_attempt.merchant_id,
    );
    let process_tracker_entry = <storage::ProcessTracker>::make_process_tracker_new(
        process_tracker_id,
        task,
        runner,
        tracking_data,
        schedule_time,
    )?;

    db.insert_process(process_tracker_entry).await?;
    Ok(())
}

pub async fn reset_process_sync_task(
    db: &dyn StorageInterface,
    payment_attempt: &storage::PaymentAttempt,
    schedule_time: time::PrimitiveDateTime,
) -> Result<(), errors::ProcessTrackerError> {
    let runner = "PAYMENTS_SYNC_WORKFLOW";
    let task = "PAYMENTS_SYNC";
    let process_tracker_id = pt_utils::get_process_tracker_id(
        runner,
        task,
        &payment_attempt.attempt_id,
        &payment_attempt.merchant_id,
    );
    let psync_process = db
        .find_process_by_id(&process_tracker_id)
        .await?
        .ok_or(errors::ProcessTrackerError::ProcessFetchingFailed)?;
    psync_process
        .reset(db.as_scheduler(), schedule_time)
        .await?;
    Ok(())
}

pub fn update_straight_through_routing<F>(
    payment_data: &mut PaymentData<F>,
    request_straight_through: serde_json::Value,
) -> CustomResult<(), errors::ParsingError>
where
    F: Send + Clone,
{
    let _: api_models::routing::RoutingAlgorithm = request_straight_through
        .clone()
        .parse_value("RoutingAlgorithm")
        .attach_printable("Invalid straight through routing rules format")?;

    payment_data.payment_attempt.straight_through_algorithm = Some(request_straight_through);

    Ok(())
}

pub async fn get_connector_choice<F, Req, Ctx>(
    operation: &BoxedOperation<'_, F, Req, Ctx>,
    state: &AppState,
    req: &Req,
    merchant_account: &domain::MerchantAccount,
    key_store: &domain::MerchantKeyStore,
    payment_data: &mut PaymentData<F>,
    eligible_connectors: Option<Vec<api_models::enums::RoutableConnectors>>,
) -> RouterResult<Option<ConnectorCallType>>
where
    F: Send + Clone,
    Ctx: PaymentMethodRetrieve,
{
    let connector_choice = operation
        .to_domain()?
        .get_connector(
            merchant_account,
            &state.clone(),
            req,
            &payment_data.payment_intent,
            key_store,
        )
        .await?;

    let connector = if should_call_connector(operation, payment_data) {
        Some(match connector_choice {
            api::ConnectorChoice::SessionMultiple(connectors) => {
                let routing_output = perform_session_token_routing(
                    state.clone(),
                    merchant_account,
                    key_store,
                    payment_data,
                    connectors,
                )
                .await?;
                api::ConnectorCallType::SessionMultiple(routing_output)
            }

            api::ConnectorChoice::StraightThrough(straight_through) => {
                connector_selection(
                    state,
                    merchant_account,
                    key_store,
                    payment_data,
                    Some(straight_through),
                    eligible_connectors,
                )
                .await?
            }

            api::ConnectorChoice::Decide => {
                connector_selection(
                    state,
                    merchant_account,
                    key_store,
                    payment_data,
                    None,
                    eligible_connectors,
                )
                .await?
            }
        })
    } else if let api::ConnectorChoice::StraightThrough(algorithm) = connector_choice {
        update_straight_through_routing(payment_data, algorithm)
            .change_context(errors::ApiErrorResponse::InternalServerError)
            .attach_printable("Failed to update straight through routing algorithm")?;

        None
    } else {
        None
    };
    Ok(connector)
}

pub async fn connector_selection<F>(
    state: &AppState,
    merchant_account: &domain::MerchantAccount,
    key_store: &domain::MerchantKeyStore,
    payment_data: &mut PaymentData<F>,
    request_straight_through: Option<serde_json::Value>,
    eligible_connectors: Option<Vec<api_models::enums::RoutableConnectors>>,
) -> RouterResult<ConnectorCallType>
where
    F: Send + Clone,
{
    let request_straight_through: Option<api::routing::StraightThroughAlgorithm> =
        request_straight_through
            .map(|val| val.parse_value("RoutingAlgorithm"))
            .transpose()
            .change_context(errors::ApiErrorResponse::InternalServerError)
            .attach_printable("Invalid straight through routing rules format")?;

    let mut routing_data = storage::RoutingData {
        routed_through: payment_data.payment_attempt.connector.clone(),
        #[cfg(feature = "connector_choice_mca_id")]
        merchant_connector_id: payment_data.payment_attempt.merchant_connector_id.clone(),
        #[cfg(not(feature = "connector_choice_mca_id"))]
        business_sub_label: payment_data.payment_attempt.business_sub_label.clone(),
        algorithm: request_straight_through.clone(),
        routing_info: payment_data
            .payment_attempt
            .straight_through_algorithm
            .clone()
            .map(|val| val.parse_value("PaymentRoutingInfo"))
            .transpose()
            .change_context(errors::ApiErrorResponse::InternalServerError)
            .attach_printable("Invalid straight through algorithm format found in payment attempt")?
            .unwrap_or_else(|| storage::PaymentRoutingInfo {
                algorithm: None,
                pre_routing_results: None,
            }),
    };

    let decided_connector = decide_connector(
        state.clone(),
        merchant_account,
        key_store,
        payment_data,
        request_straight_through,
        &mut routing_data,
        eligible_connectors,
    )
    .await?;

    let encoded_info =
        Encode::<storage::PaymentRoutingInfo>::encode_to_value(&routing_data.routing_info)
            .change_context(errors::ApiErrorResponse::InternalServerError)
            .attach_printable("error serializing payment routing info to serde value")?;

    payment_data.payment_attempt.connector = routing_data.routed_through;
    #[cfg(feature = "connector_choice_mca_id")]
    {
        payment_data.payment_attempt.merchant_connector_id = routing_data.merchant_connector_id;
    }
    #[cfg(not(feature = "connector_choice_mca_id"))]
    {
        payment_data.payment_attempt.business_sub_label = routing_data.business_sub_label;
    }
    payment_data.payment_attempt.straight_through_algorithm = Some(encoded_info);

    Ok(decided_connector)
}

pub async fn decide_connector<F>(
    state: AppState,
    merchant_account: &domain::MerchantAccount,
    key_store: &domain::MerchantKeyStore,
    payment_data: &mut PaymentData<F>,
    request_straight_through: Option<api::routing::StraightThroughAlgorithm>,
    routing_data: &mut storage::RoutingData,
    eligible_connectors: Option<Vec<api_models::enums::RoutableConnectors>>,
) -> RouterResult<ConnectorCallType>
where
    F: Send + Clone,
{
    // If the connector was already decided previously, use the same connector
    // This is in case of flows like payments_sync, payments_cancel where the successive operations
    // with the connector have to be made using the same connector account.
    if let Some(ref connector_name) = payment_data.payment_attempt.connector {
        // Connector was already decided previously, use the same connector
        let connector_data = api::ConnectorData::get_connector_by_name(
            &state.conf.connectors,
            connector_name,
            api::GetToken::Connector,
            payment_data.payment_attempt.merchant_connector_id.clone(),
        )
        .change_context(errors::ApiErrorResponse::InternalServerError)
        .attach_printable("Invalid connector name received in 'routed_through'")?;

        routing_data.routed_through = Some(connector_name.clone());
        return Ok(api::ConnectorCallType::PreDetermined(connector_data));
    }

    if let Some(mandate_connector_details) = payment_data.mandate_connector.as_ref() {
        let connector_data = api::ConnectorData::get_connector_by_name(
            &state.conf.connectors,
            &mandate_connector_details.connector,
            api::GetToken::Connector,
            #[cfg(feature = "connector_choice_mca_id")]
            mandate_connector_details.merchant_connector_id.clone(),
            #[cfg(not(feature = "connector_choice_mca_id"))]
            None,
        )
        .change_context(errors::ApiErrorResponse::InternalServerError)
        .attach_printable("Invalid connector name received in 'routed_through'")?;

        routing_data.routed_through = Some(mandate_connector_details.connector.clone());
        #[cfg(feature = "connector_choice_mca_id")]
        {
            routing_data.merchant_connector_id =
                mandate_connector_details.merchant_connector_id.clone();
        }
        return Ok(api::ConnectorCallType::PreDetermined(connector_data));
    }

    if let Some((pre_routing_results, storage_pm_type)) = routing_data
        .routing_info
        .pre_routing_results
        .as_ref()
        .zip(payment_data.payment_attempt.payment_method_type.as_ref())
    {
        if let Some(choice) = pre_routing_results.get(storage_pm_type) {
            let connector_data = api::ConnectorData::get_connector_by_name(
                &state.conf.connectors,
                &choice.connector.to_string(),
                api::GetToken::Connector,
                #[cfg(feature = "connector_choice_mca_id")]
                choice.merchant_connector_id.clone(),
                #[cfg(not(feature = "connector_choice_mca_id"))]
                None,
            )
            .change_context(errors::ApiErrorResponse::InternalServerError)
            .attach_printable("Invalid connector name received")?;

            routing_data.routed_through = Some(choice.connector.to_string());
            #[cfg(feature = "connector_choice_mca_id")]
            {
                routing_data.merchant_connector_id = choice.merchant_connector_id.clone();
            }
            #[cfg(not(feature = "connector_choice_mca_id"))]
            {
                routing_data.business_sub_label = choice.sub_label.clone();
            }
            return Ok(api::ConnectorCallType::PreDetermined(connector_data));
        }
    }

    if let Some(routing_algorithm) = request_straight_through {
        let (mut connectors, check_eligibility) =
            routing::perform_straight_through_routing(&routing_algorithm, payment_data)
                .change_context(errors::ApiErrorResponse::InternalServerError)
                .attach_printable("Failed execution of straight through routing")?;

        if check_eligibility {
            connectors = routing::perform_eligibility_analysis_with_fallback(
                &state.clone(),
                key_store,
                merchant_account.modified_at.assume_utc().unix_timestamp(),
                connectors,
                payment_data,
                eligible_connectors,
                #[cfg(feature = "business_profile_routing")]
                payment_data.payment_intent.profile_id.clone(),
            )
            .await
            .change_context(errors::ApiErrorResponse::InternalServerError)
            .attach_printable("failed eligibility analysis and fallback")?;
        }

        let first_connector_choice = connectors
            .first()
            .ok_or(errors::ApiErrorResponse::IncorrectPaymentMethodConfiguration)
            .into_report()
            .attach_printable("Empty connector list returned")?
            .clone();

        let connector_data = connectors
            .into_iter()
            .map(|conn| {
                api::ConnectorData::get_connector_by_name(
                    &state.conf.connectors,
                    &conn.connector.to_string(),
                    api::GetToken::Connector,
                    #[cfg(feature = "connector_choice_mca_id")]
                    conn.merchant_connector_id.clone(),
                    #[cfg(not(feature = "connector_choice_mca_id"))]
                    None,
                )
            })
            .collect::<CustomResult<Vec<_>, _>>()
            .change_context(errors::ApiErrorResponse::InternalServerError)
            .attach_printable("Invalid connector name received")?;

        routing_data.routed_through = Some(first_connector_choice.connector.to_string());
        #[cfg(feature = "connector_choice_mca_id")]
        {
            routing_data.merchant_connector_id = first_connector_choice.merchant_connector_id;
        }
        #[cfg(not(feature = "connector_choice_mca_id"))]
        {
            routing_data.business_sub_label = first_connector_choice.sub_label.clone();
        }
        routing_data.routing_info.algorithm = Some(routing_algorithm);
        return Ok(api::ConnectorCallType::Retryable(connector_data));
    }

    if let Some(ref routing_algorithm) = routing_data.routing_info.algorithm {
        let (mut connectors, check_eligibility) =
            routing::perform_straight_through_routing(routing_algorithm, payment_data)
                .change_context(errors::ApiErrorResponse::InternalServerError)
                .attach_printable("Failed execution of straight through routing")?;

        if check_eligibility {
            connectors = routing::perform_eligibility_analysis_with_fallback(
                &state,
                key_store,
                merchant_account.modified_at.assume_utc().unix_timestamp(),
                connectors,
                payment_data,
                eligible_connectors,
                #[cfg(feature = "business_profile_routing")]
                payment_data.payment_intent.profile_id.clone(),
            )
            .await
            .change_context(errors::ApiErrorResponse::InternalServerError)
            .attach_printable("failed eligibility analysis and fallback")?;
        }

        let first_connector_choice = connectors
            .first()
            .ok_or(errors::ApiErrorResponse::IncorrectPaymentMethodConfiguration)
            .into_report()
            .attach_printable("Empty connector list returned")?
            .clone();

        let connector_data = connectors
            .into_iter()
            .map(|conn| {
                api::ConnectorData::get_connector_by_name(
                    &state.conf.connectors,
                    &conn.connector.to_string(),
                    api::GetToken::Connector,
                    #[cfg(feature = "connector_choice_mca_id")]
                    conn.merchant_connector_id,
                    #[cfg(not(feature = "connector_choice_mca_id"))]
                    None,
                )
            })
            .collect::<CustomResult<Vec<_>, _>>()
            .change_context(errors::ApiErrorResponse::InternalServerError)
            .attach_printable("Invalid connector name received")?;

        routing_data.routed_through = Some(first_connector_choice.connector.to_string());
        #[cfg(feature = "connector_choice_mca_id")]
        {
            routing_data.merchant_connector_id = first_connector_choice.merchant_connector_id;
        }
        #[cfg(not(feature = "connector_choice_mca_id"))]
        {
            routing_data.business_sub_label = first_connector_choice.sub_label;
        }
        return Ok(api::ConnectorCallType::Retryable(connector_data));
    }

    route_connector_v1(
        &state,
        merchant_account,
        key_store,
        payment_data,
        routing_data,
        eligible_connectors,
    )
    .await
}

pub fn should_add_task_to_process_tracker<F: Clone>(payment_data: &PaymentData<F>) -> bool {
    let connector = payment_data.payment_attempt.connector.as_deref();

    !matches!(
        (payment_data.payment_attempt.payment_method, connector),
        (
            Some(storage_enums::PaymentMethod::BankTransfer),
            Some("stripe")
        )
    )
}

pub async fn perform_session_token_routing<F>(
    state: AppState,
    merchant_account: &domain::MerchantAccount,
    key_store: &domain::MerchantKeyStore,
    payment_data: &mut PaymentData<F>,
    connectors: Vec<api::SessionConnectorData>,
) -> RouterResult<Vec<api::SessionConnectorData>>
where
    F: Clone,
{
    let routing_info: Option<storage::PaymentRoutingInfo> = payment_data
        .payment_attempt
        .straight_through_algorithm
        .clone()
        .map(|val| val.parse_value("PaymentRoutingInfo"))
        .transpose()
        .change_context(errors::ApiErrorResponse::InternalServerError)
        .attach_printable("invalid payment routing info format found in payment attempt")?;

    if let Some(storage::PaymentRoutingInfo {
        pre_routing_results: Some(pre_routing_results),
        ..
    }) = routing_info
    {
        let mut payment_methods: rustc_hash::FxHashMap<
            (String, enums::PaymentMethodType),
            api::SessionConnectorData,
        > = rustc_hash::FxHashMap::from_iter(connectors.iter().map(|c| {
            (
                (
                    c.connector.connector_name.to_string(),
                    c.payment_method_type,
                ),
                c.clone(),
            )
        }));

        let mut final_list: Vec<api::SessionConnectorData> = Vec::new();
        for (routed_pm_type, choice) in pre_routing_results.into_iter() {
            if let Some(session_connector_data) =
                payment_methods.remove(&(choice.to_string(), routed_pm_type))
            {
                final_list.push(session_connector_data);
            }
        }

        if !final_list.is_empty() {
            return Ok(final_list);
        }
    }

    let routing_enabled_pms = std::collections::HashSet::from([
        enums::PaymentMethodType::GooglePay,
        enums::PaymentMethodType::ApplePay,
        enums::PaymentMethodType::Klarna,
        enums::PaymentMethodType::Paypal,
    ]);

    let mut chosen = Vec::<api::SessionConnectorData>::new();
    for connector_data in &connectors {
        if routing_enabled_pms.contains(&connector_data.payment_method_type) {
            chosen.push(connector_data.clone());
        }
    }
    let sfr = SessionFlowRoutingInput {
        state: &state,
        country: payment_data
            .address
            .billing
            .as_ref()
            .and_then(|address| address.address.as_ref())
            .and_then(|details| details.country),
        key_store,
        merchant_account,
        payment_attempt: &payment_data.payment_attempt,
        payment_intent: &payment_data.payment_intent,

        chosen,
    };
    let result = self_routing::perform_session_flow_routing(sfr)
        .await
        .change_context(errors::ApiErrorResponse::InternalServerError)
        .attach_printable("error performing session flow routing")?;

    let mut final_list: Vec<api::SessionConnectorData> = Vec::new();

    #[cfg(not(feature = "connector_choice_mca_id"))]
    for mut connector_data in connectors {
        if !routing_enabled_pms.contains(&connector_data.payment_method_type) {
            final_list.push(connector_data);
        } else if let Some(choice) = result.get(&connector_data.payment_method_type) {
            if connector_data.connector.connector_name == choice.connector.connector_name {
                connector_data.business_sub_label = choice.sub_label.clone();
                final_list.push(connector_data);
            }
        }
    }

    #[cfg(feature = "connector_choice_mca_id")]
    for connector_data in connectors {
        if !routing_enabled_pms.contains(&connector_data.payment_method_type) {
            final_list.push(connector_data);
        } else if let Some(choice) = result.get(&connector_data.payment_method_type) {
            if connector_data.connector.connector_name == choice.connector.connector_name {
                final_list.push(connector_data);
            }
        }
    }

    Ok(final_list)
}

pub async fn route_connector_v1<F>(
    state: &AppState,
    merchant_account: &domain::MerchantAccount,
    key_store: &domain::MerchantKeyStore,
    payment_data: &mut PaymentData<F>,
    routing_data: &mut storage::RoutingData,
    eligible_connectors: Option<Vec<api_models::enums::RoutableConnectors>>,
) -> RouterResult<ConnectorCallType>
where
    F: Send + Clone,
{
    #[cfg(not(feature = "business_profile_routing"))]
    let algorithm_ref: api::routing::RoutingAlgorithmRef = merchant_account
        .routing_algorithm
        .clone()
        .map(|ra| ra.parse_value("RoutingAlgorithmRef"))
        .transpose()
        .change_context(errors::ApiErrorResponse::InternalServerError)
        .attach_printable("Could not decode merchant routing algorithm ref")?
        .unwrap_or_default();

    #[cfg(feature = "business_profile_routing")]
    let algorithm_ref: api::routing::RoutingAlgorithmRef = {
        let profile_id = payment_data
            .payment_intent
            .profile_id
            .as_ref()
            .get_required_value("profile_id")
            .change_context(errors::ApiErrorResponse::InternalServerError)
            .attach_printable("'profile_id' not set in payment intent")?;

        let business_profile = state
            .store
            .find_business_profile_by_profile_id(profile_id)
            .await
            .to_not_found_response(errors::ApiErrorResponse::BusinessProfileNotFound {
                id: profile_id.to_string(),
            })?;

        business_profile
            .routing_algorithm
            .clone()
            .map(|ra| ra.parse_value("RoutingAlgorithmRef"))
            .transpose()
            .change_context(errors::ApiErrorResponse::InternalServerError)
            .attach_printable("Could not decode merchant routing algorithm ref")?
            .unwrap_or_default()
    };

    let connectors = routing::perform_static_routing_v1(
        state,
        &merchant_account.merchant_id,
        algorithm_ref,
        payment_data,
    )
    .await
    .change_context(errors::ApiErrorResponse::InternalServerError)?;

    let connectors = routing::perform_eligibility_analysis_with_fallback(
        &state.clone(),
        key_store,
        merchant_account.modified_at.assume_utc().unix_timestamp(),
        connectors,
        payment_data,
        eligible_connectors,
        #[cfg(feature = "business_profile_routing")]
        payment_data.payment_intent.profile_id.clone(),
    )
    .await
    .change_context(errors::ApiErrorResponse::InternalServerError)
    .attach_printable("failed eligibility analysis and fallback")?;

    let first_connector_choice = connectors
        .first()
        .ok_or(errors::ApiErrorResponse::IncorrectPaymentMethodConfiguration)
        .into_report()
        .attach_printable("Empty connector list returned")?
        .clone();

    routing_data.routed_through = Some(first_connector_choice.connector.to_string());

    #[cfg(feature = "connector_choice_mca_id")]
    {
        routing_data.merchant_connector_id = first_connector_choice.merchant_connector_id;
    }
    #[cfg(not(feature = "connector_choice_mca_id"))]
    {
        routing_data.business_sub_label = first_connector_choice.sub_label;
    }

    let connector_data = connectors
        .into_iter()
        .map(|conn| {
            api::ConnectorData::get_connector_by_name(
                &state.conf.connectors,
                &conn.connector.to_string(),
                api::GetToken::Connector,
                #[cfg(feature = "connector_choice_mca_id")]
                conn.merchant_connector_id,
                #[cfg(not(feature = "connector_choice_mca_id"))]
                None,
            )
        })
        .collect::<CustomResult<Vec<_>, _>>()
        .change_context(errors::ApiErrorResponse::InternalServerError)
        .attach_printable("Invalid connector name received")?;

    Ok(ConnectorCallType::Retryable(connector_data))
}<|MERGE_RESOLUTION|>--- conflicted
+++ resolved
@@ -1401,11 +1401,7 @@
     payment_data: &mut PaymentData<F>,
     validate_result: &operations::ValidateResult<'_>,
     merchant_connector_account: &helpers::MerchantConnectorAccountType,
-<<<<<<< HEAD
-    key_store: &domain::MerchantKeyStore,
-=======
     merchant_key_store: &domain::MerchantKeyStore,
->>>>>>> 21ce8079
 ) -> RouterResult<(PaymentData<F>, TokenizationAction)>
 where
     F: Send + Clone,
@@ -1472,11 +1468,7 @@
                             state,
                             payment_data,
                             validate_result.storage_scheme,
-<<<<<<< HEAD
-                            key_store,
-=======
                             merchant_key_store,
->>>>>>> 21ce8079
                         )
                         .await?;
                     payment_data.payment_method_data = payment_method_data;
@@ -1491,11 +1483,7 @@
                             state,
                             payment_data,
                             validate_result.storage_scheme,
-<<<<<<< HEAD
-                            key_store,
-=======
                             merchant_key_store,
->>>>>>> 21ce8079
                         )
                         .await?;
 
@@ -1532,11 +1520,7 @@
     operation: &BoxedOperation<'_, F, Req, Ctx>,
     payment_data: &mut PaymentData<F>,
     validate_result: &operations::ValidateResult<'_>,
-<<<<<<< HEAD
-    key_store: &domain::MerchantKeyStore,
-=======
     merchant_key_store: &domain::MerchantKeyStore,
->>>>>>> 21ce8079
 ) -> RouterResult<PaymentData<F>>
 where
     F: Send + Clone,
@@ -1550,11 +1534,7 @@
                 state,
                 payment_data,
                 validate_result.storage_scheme,
-<<<<<<< HEAD
-                key_store,
-=======
                 merchant_key_store,
->>>>>>> 21ce8079
             )
             .await?;
         payment_data.payment_method_data = payment_method_data;
