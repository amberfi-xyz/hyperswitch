use error_stack::{report, ResultExt};
use router_env::{instrument, tracing};

use super::helpers;
use crate::{
    core::{
        errors::{self, RouterResult},
        utils as core_utils,
    },
    db::StorageInterface,
    routes::AppState,
    types::{api::payouts, domain, storage},
    utils,
};

#[cfg(feature = "payouts")]
#[instrument(skip(db))]
pub async fn validate_uniqueness_of_payout_id_against_merchant_id(
    db: &dyn StorageInterface,
    payout_id: &str,
    merchant_id: &str,
) -> RouterResult<Option<storage::Payouts>> {
    let payout = db
        .find_payout_by_merchant_id_payout_id(merchant_id, payout_id)
        .await;
    match payout {
        Err(err) => {
            if err.current_context().is_db_not_found() {
                // Empty vec should be returned by query in case of no results, this check exists just
                // to be on the safer side. Fixed this, now vector is not returned but should check the flow in detail later.
                Ok(None)
            } else {
                Err(err
                    .change_context(errors::ApiErrorResponse::InternalServerError)
                    .attach_printable("Failed while finding payout_attempt, database error"))
            }
        }
        Ok(payout) => {
            if payout.payout_id == payout_id {
                Ok(Some(payout))
            } else {
                Ok(None)
            }
        }
    }
}

/// Validates the request on below checks
/// - merchant_id passed is same as the one in merchant_account table
/// - payout_id is unique against merchant_id
/// - payout_token provided is legitimate
#[cfg(feature = "payouts")]
pub async fn validate_create_request(
    state: &AppState,
    merchant_account: &domain::MerchantAccount,
    req: &payouts::PayoutCreateRequest,
<<<<<<< HEAD
) -> RouterResult<(String, Option<payouts::PayoutMethodData>, String)> {
=======
    merchant_key_store: &domain::MerchantKeyStore,
) -> RouterResult<(String, Option<payouts::PayoutMethodData>)> {
>>>>>>> aab8f603
    let merchant_id = &merchant_account.merchant_id;

    // Merchant ID
    let predicate = req.merchant_id.as_ref().map(|mid| mid != merchant_id);
    utils::when(predicate.unwrap_or(false), || {
        Err(report!(errors::ApiErrorResponse::InvalidDataFormat {
            field_name: "merchant_id".to_string(),
            expected_format: "merchant_id from merchant account".to_string(),
        })
        .attach_printable("invalid merchant_id in request"))
    })?;

    // Payout ID
    let db: &dyn StorageInterface = &*state.store;
    let payout_id = core_utils::get_or_generate_uuid("payout_id", req.payout_id.as_ref())?;
    match validate_uniqueness_of_payout_id_against_merchant_id(db, &payout_id, merchant_id)
        .await
        .change_context(errors::ApiErrorResponse::DuplicatePayout {
            payout_id: payout_id.to_owned(),
        })
        .attach_printable_lazy(|| {
            format!(
                "Unique violation while checking payout_id: {} against merchant_id: {}",
                payout_id.to_owned(),
                merchant_id
            )
        })? {
        Some(_) => Err(report!(errors::ApiErrorResponse::DuplicatePayout {
            payout_id: payout_id.to_owned()
        })),
        None => Ok(()),
    }?;

    // Payout token
    let payout_method_data = match req.payout_token.to_owned() {
        Some(payout_token) => {
            let customer_id = req.customer_id.to_owned().map_or("".to_string(), |c| c);
            helpers::make_payout_method_data(
                state,
                req.payout_method_data.as_ref(),
                Some(&payout_token),
                &customer_id,
                &merchant_account.merchant_id,
                payout_id.as_ref(),
                req.payout_type.as_ref(),
                merchant_key_store,
            )
            .await?
        }
        None => None,
    };

    // Profile ID
    let profile_id = core_utils::get_profile_id_from_business_details(
        req.business_country,
        req.business_label.as_ref(),
        merchant_account,
        req.profile_id.as_ref(),
        &*state.store,
        false,
    )
    .await?;

    Ok((payout_id, payout_method_data, profile_id))
}<|MERGE_RESOLUTION|>--- conflicted
+++ resolved
@@ -54,12 +54,8 @@
     state: &AppState,
     merchant_account: &domain::MerchantAccount,
     req: &payouts::PayoutCreateRequest,
-<<<<<<< HEAD
+    merchant_key_store: &domain::MerchantKeyStore,
 ) -> RouterResult<(String, Option<payouts::PayoutMethodData>, String)> {
-=======
-    merchant_key_store: &domain::MerchantKeyStore,
-) -> RouterResult<(String, Option<payouts::PayoutMethodData>)> {
->>>>>>> aab8f603
     let merchant_id = &merchant_account.merchant_id;
 
     // Merchant ID
