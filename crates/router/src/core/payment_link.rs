use api_models::{admin as admin_types, payments::OrderDetailsWithAmount};
use common_utils::ext_traits::{AsyncExt, ValueExt};
use error_stack::{IntoReport, ResultExt};
<<<<<<< HEAD
use futures::future;
use time::PrimitiveDateTime;
=======
use masking::Secret;
>>>>>>> e05614d3

use super::errors::{self, RouterResult, StorageErrorExt};
use crate::{
    core::payments::helpers,
    errors::RouterResponse,
    routes::AppState,
    services,
<<<<<<< HEAD
    types::{
        api::payment_link::PaymentLinkResponseExt, domain, storage::enums as storage_enums,
        transformers::ForeignFrom,
    },
    utils::OptionExt,
=======
    types::{domain, storage::enums as storage_enums, transformers::ForeignFrom},
>>>>>>> e05614d3
};

pub async fn retrieve_payment_link(
    state: AppState,
    payment_link_id: String,
) -> RouterResponse<api_models::payments::RetrievePaymentLinkResponse> {
    let db =  &*state.store;
    let payment_link_object = db
        .find_payment_link_by_payment_link_id(&payment_link_id)
        .await
        .to_not_found_response(errors::ApiErrorResponse::PaymentLinkNotFound)?;

    let status = check_payment_link_status(payment_link_object.fulfilment_time);

    let response =
        api_models::payments::RetrievePaymentLinkResponse::foreign_from((payment_link_object, status));
    Ok(services::ApplicationResponse::Json(response))
}

pub async fn intiate_payment_link_flow(
    state: AppState,
    merchant_account: domain::MerchantAccount,
    merchant_id: String,
    payment_id: String,
) -> RouterResponse<services::PaymentLinkFormData> {
    let db = &*state.store;
    let payment_intent = db
        .find_payment_intent_by_payment_id_merchant_id(
            &payment_id,
            &merchant_id,
            merchant_account.storage_scheme,
        )
        .await
        .to_not_found_response(errors::ApiErrorResponse::PaymentNotFound)?;

    helpers::validate_payment_status_against_not_allowed_statuses(
        &payment_intent.status,
        &[
            storage_enums::IntentStatus::Cancelled,
            storage_enums::IntentStatus::Succeeded,
            storage_enums::IntentStatus::Processing,
            storage_enums::IntentStatus::RequiresCapture,
            storage_enums::IntentStatus::RequiresMerchantAction,
        ],
        "create payment link",
    )?;

    let payment_link = payment_intent
        .payment_link_id
        .as_ref()
        .async_and_then(|pli| async {
            db.find_payment_link_by_payment_link_id(pli)
                .await
                .to_not_found_response(errors::ApiErrorResponse::PaymentLinkNotFound)
                .ok()
        })
        .await
        .ok_or(errors::ApiErrorResponse::PaymentLinkNotFound)?;

    let payment_link_config = if let Some(pl_config) = payment_link.payment_link_config.clone() {
        Some(
            serde_json::from_value::<admin_types::PaymentLinkConfig>(pl_config)
                .into_report()
                .change_context(errors::ApiErrorResponse::InvalidDataValue {
                    field_name: "payment_link_config",
                }),
        )
        .transpose()?
    } else {
        merchant_account
            .payment_link_config
            .map(|pl_config| {
                serde_json::from_value::<admin_types::PaymentLinkConfig>(pl_config)
                    .into_report()
                    .change_context(errors::ApiErrorResponse::InvalidDataValue {
                        field_name: "payment_link_config",
                    })
            })
            .transpose()?
    };

    let order_details = validate_order_details(payment_intent.order_details)?;

    let return_url = if let Some(payment_create_return_url) = payment_intent.return_url {
        payment_create_return_url
    } else {
        merchant_account
            .return_url
            .ok_or(errors::ApiErrorResponse::MissingRequiredField {
                field_name: "return_url",
            })?
    };

    let (pub_key, currency, client_secret) = validate_sdk_requirements(
        merchant_account.publishable_key,
        payment_intent.currency,
        payment_intent.client_secret,
    )?;

    let (default_sdk_theme, default_background_color) =
        ("#7EA8F6".to_string(), "#E5E5E5".to_string());

    let payment_details = api_models::payments::PaymentLinkDetails {
        amount: payment_intent.amount,
        currency,
        currency_symbol: currency.to_currency_symbol(),
        payment_id: payment_intent.payment_id,
        merchant_name: merchant_account.merchant_name,
        order_details,
        return_url,
        expiry: payment_link.fulfilment_time,
        pub_key,
        client_secret,
        merchant_logo: payment_link_config
            .clone()
            .map(|pl_config| {
                pl_config
                    .merchant_logo
                    .unwrap_or("https://i.imgur.com/RfxPFQo.png".to_string())
            })
            .unwrap_or_default(),
        max_items_visible_after_collapse: 3,
        sdk_theme: payment_link_config.clone().and_then(|pl_config| {
            pl_config
                .color_scheme
                .map(|color| color.sdk_theme.unwrap_or(default_sdk_theme.clone()))
        }),
    };

    let js_script = get_js_script(payment_details)?;
    let css_script = get_color_scheme_css(payment_link_config.clone(), default_background_color);
    let payment_link_data = services::PaymentLinkFormData {
        js_script,
        sdk_url: state.conf.payment_link.sdk_url.clone(),
        css_script,
    };
    Ok(services::ApplicationResponse::PaymenkLinkForm(Box::new(
        payment_link_data,
    )))
}

/*
The get_js_script function is used to inject dynamic value to payment_link sdk, which is unique to every payment.
*/

fn get_js_script(
    payment_details: api_models::payments::PaymentLinkDetails,
) -> RouterResult<String> {
    let payment_details_str = serde_json::to_string(&payment_details)
        .into_report()
        .change_context(errors::ApiErrorResponse::InternalServerError)
        .attach_printable("Failed to serialize PaymentLinkDetails")?;
    Ok(format!("window.__PAYMENT_DETAILS = {payment_details_str};"))
}

fn get_color_scheme_css(
    payment_link_config: Option<api_models::admin::PaymentLinkConfig>,
    default_primary_color: String,
) -> String {
    let background_primary_color = payment_link_config
        .and_then(|pl_config| {
            pl_config.color_scheme.map(|color| {
                color
                    .background_primary_color
                    .unwrap_or(default_primary_color.clone())
            })
        })
        .unwrap_or(default_primary_color);

    format!(
        ":root {{
      --primary-color: {background_primary_color};
    }}"
    )
}

fn validate_sdk_requirements(
    pub_key: Option<String>,
    currency: Option<api_models::enums::Currency>,
    client_secret: Option<String>,
) -> Result<(String, api_models::enums::Currency, String), errors::ApiErrorResponse> {
    let pub_key = pub_key.ok_or(errors::ApiErrorResponse::MissingRequiredField {
        field_name: "pub_key",
    })?;

    let currency = currency.ok_or(errors::ApiErrorResponse::MissingRequiredField {
        field_name: "currency",
    })?;

    let client_secret = client_secret.ok_or(errors::ApiErrorResponse::MissingRequiredField {
        field_name: "client_secret",
    })?;
    Ok((pub_key, currency, client_secret))
}

<<<<<<< HEAD
pub async fn list_payment_link(
    state: AppState,
    merchant: domain::MerchantAccount,
    constraints: api_models::payments::PaymentLinkListConstraints,
) -> RouterResponse<Vec<api_models::payments::RetrievePaymentLinkResponse>> {
    // helpers::validate_payment_link_list_request(&constraints)?;
    let db = state.store.as_ref();
    let payment_link = db
        .find_payment_link_by_merchant_id(&merchant.merchant_id, constraints)
        .await
        .change_context(errors::ApiErrorResponse::InternalServerError)
        .attach_printable("Unable to retrieve payment link")?;
    let payment_link_list = future::try_join_all(payment_link.into_iter().map(|payment_link| {
        api_models::payments::RetrievePaymentLinkResponse::from_db_payment_link(payment_link)
    }))
    .await?;
    Ok(services::ApplicationResponse::Json(payment_link_list))
}


pub fn check_payment_link_status(
    fulfillment_time: Option<PrimitiveDateTime>
) -> String {
    let curr_time = Some(common_utils::date_time::now());

    if curr_time > fulfillment_time{
        return "expired".to_string()
    }else{
        return "active".to_string()
    };
=======
fn validate_order_details(
    order_details: Option<Vec<Secret<serde_json::Value>>>,
) -> Result<Vec<OrderDetailsWithAmount>, error_stack::Report<errors::ApiErrorResponse>> {
    let order_details = order_details
        .map(|order_details| {
            order_details
                .iter()
                .map(|data| {
                    data.to_owned()
                        .parse_value("OrderDetailsWithAmount")
                        .change_context(errors::ApiErrorResponse::InvalidDataValue {
                            field_name: "OrderDetailsWithAmount",
                        })
                        .attach_printable("Unable to parse OrderDetailsWithAmount")
                })
                .collect::<Result<Vec<OrderDetailsWithAmount>, _>>()
        })
        .transpose()?;

    if let Some(mut order_details) = order_details.clone() {
        for order in order_details.iter_mut() {
            if order.product_img_link.is_none() {
                order.product_img_link = Some("https://i.imgur.com/On3VtKF.png".to_string());
            }
        }
        return Ok(order_details);
    }

    Ok(Vec::new())
>>>>>>> e05614d3
}<|MERGE_RESOLUTION|>--- conflicted
+++ resolved
@@ -1,12 +1,9 @@
 use api_models::{admin as admin_types, payments::OrderDetailsWithAmount};
 use common_utils::ext_traits::{AsyncExt, ValueExt};
 use error_stack::{IntoReport, ResultExt};
-<<<<<<< HEAD
 use futures::future;
+use masking::Secret;
 use time::PrimitiveDateTime;
-=======
-use masking::Secret;
->>>>>>> e05614d3
 
 use super::errors::{self, RouterResult, StorageErrorExt};
 use crate::{
@@ -14,22 +11,17 @@
     errors::RouterResponse,
     routes::AppState,
     services,
-<<<<<<< HEAD
     types::{
         api::payment_link::PaymentLinkResponseExt, domain, storage::enums as storage_enums,
         transformers::ForeignFrom,
     },
-    utils::OptionExt,
-=======
-    types::{domain, storage::enums as storage_enums, transformers::ForeignFrom},
->>>>>>> e05614d3
 };
 
 pub async fn retrieve_payment_link(
     state: AppState,
     payment_link_id: String,
 ) -> RouterResponse<api_models::payments::RetrievePaymentLinkResponse> {
-    let db =  &*state.store;
+    let db = &*state.store;
     let payment_link_object = db
         .find_payment_link_by_payment_link_id(&payment_link_id)
         .await
@@ -37,8 +29,10 @@
 
     let status = check_payment_link_status(payment_link_object.fulfilment_time);
 
-    let response =
-        api_models::payments::RetrievePaymentLinkResponse::foreign_from((payment_link_object, status));
+    let response = api_models::payments::RetrievePaymentLinkResponse::foreign_from((
+        payment_link_object,
+        status,
+    ));
     Ok(services::ApplicationResponse::Json(response))
 }
 
@@ -218,7 +212,6 @@
     Ok((pub_key, currency, client_secret))
 }
 
-<<<<<<< HEAD
 pub async fn list_payment_link(
     state: AppState,
     merchant: domain::MerchantAccount,
@@ -238,18 +231,16 @@
     Ok(services::ApplicationResponse::Json(payment_link_list))
 }
 
-
-pub fn check_payment_link_status(
-    fulfillment_time: Option<PrimitiveDateTime>
-) -> String {
+pub fn check_payment_link_status(fulfillment_time: Option<PrimitiveDateTime>) -> String {
     let curr_time = Some(common_utils::date_time::now());
 
-    if curr_time > fulfillment_time{
-        return "expired".to_string()
-    }else{
-        return "active".to_string()
-    };
-=======
+    if curr_time > fulfillment_time {
+        "expired".to_string()
+    } else {
+        "active".to_string()
+    }
+}
+
 fn validate_order_details(
     order_details: Option<Vec<Secret<serde_json::Value>>>,
 ) -> Result<Vec<OrderDetailsWithAmount>, error_stack::Report<errors::ApiErrorResponse>> {
@@ -279,5 +270,4 @@
     }
 
     Ok(Vec::new())
->>>>>>> e05614d3
 }