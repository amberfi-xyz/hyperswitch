--- conflicted
+++ resolved
@@ -20,11 +20,8 @@
     pub last_modified_at: PrimitiveDateTime,
     #[serde(default, with = "common_utils::custom_serde::iso8601::option")]
     pub fulfilment_time: Option<PrimitiveDateTime>,
-<<<<<<< HEAD
-    pub description: Option<String>
-=======
     pub payment_link_config: Option<serde_json::Value>,
->>>>>>> e05614d3
+    pub description: Option<String>,
 }
 
 #[derive(Clone, Debug, Insertable, router_derive::DebugAsDisplay, Serialize)]
@@ -42,9 +39,6 @@
     pub last_modified_at: Option<PrimitiveDateTime>,
     #[serde(default, with = "common_utils::custom_serde::iso8601::option")]
     pub fulfilment_time: Option<PrimitiveDateTime>,
-<<<<<<< HEAD
-    pub description: Option<String>
-=======
     pub payment_link_config: Option<serde_json::Value>,
->>>>>>> e05614d3
+    pub description: Option<String>,
 }