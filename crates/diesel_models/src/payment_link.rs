use diesel::{Identifiable, Insertable, Queryable};
use serde::{self, Deserialize, Serialize};
use time::PrimitiveDateTime;

use crate::{enums as storage_enums, schema::payment_link};

#[derive(Clone, Debug, Identifiable, Queryable, Serialize, Deserialize)]
#[diesel(table_name = payment_link)]
#[diesel(primary_key(payment_link_id))]
pub struct PaymentLink {
    pub payment_link_id: String,
    pub payment_id: String,
    pub link_to_pay: String,
    pub merchant_id: String,
    pub amount: i64,
    pub currency: Option<storage_enums::Currency>,
    #[serde(with = "common_utils::custom_serde::iso8601")]
    pub created_at: PrimitiveDateTime,
    #[serde(with = "common_utils::custom_serde::iso8601")]
    pub last_modified_at: PrimitiveDateTime,
    #[serde(default, with = "common_utils::custom_serde::iso8601::option")]
    pub fulfilment_time: Option<PrimitiveDateTime>,
<<<<<<< HEAD
    pub payment_link_config: Option<serde_json::Value>,
    pub description: Option<String>,
=======
>>>>>>> 20c4226a
    pub custom_merchant_name: Option<String>,
}
#[derive(
    Clone,
    Debug,
    Default,
    Eq,
    PartialEq,
    Insertable,
    serde::Serialize,
    serde::Deserialize,
    router_derive::DebugAsDisplay,
)]
#[diesel(table_name = payment_link)]
pub struct PaymentLinkNew {
    pub payment_link_id: String,
    pub payment_id: String,
    pub link_to_pay: String,
    pub merchant_id: String,
    pub amount: i64,
    pub currency: Option<storage_enums::Currency>,
    #[serde(with = "common_utils::custom_serde::iso8601::option")]
    pub created_at: Option<PrimitiveDateTime>,
    #[serde(with = "common_utils::custom_serde::iso8601::option")]
    pub last_modified_at: Option<PrimitiveDateTime>,
    #[serde(default, with = "common_utils::custom_serde::iso8601::option")]
    pub fulfilment_time: Option<PrimitiveDateTime>,
<<<<<<< HEAD
    pub payment_link_config: Option<serde_json::Value>,
    pub description: Option<String>,
=======
>>>>>>> 20c4226a
    pub custom_merchant_name: Option<String>,
}<|MERGE_RESOLUTION|>--- conflicted
+++ resolved
@@ -20,11 +20,8 @@
     pub last_modified_at: PrimitiveDateTime,
     #[serde(default, with = "common_utils::custom_serde::iso8601::option")]
     pub fulfilment_time: Option<PrimitiveDateTime>,
-<<<<<<< HEAD
     pub payment_link_config: Option<serde_json::Value>,
     pub description: Option<String>,
-=======
->>>>>>> 20c4226a
     pub custom_merchant_name: Option<String>,
 }
 #[derive(
@@ -52,10 +49,7 @@
     pub last_modified_at: Option<PrimitiveDateTime>,
     #[serde(default, with = "common_utils::custom_serde::iso8601::option")]
     pub fulfilment_time: Option<PrimitiveDateTime>,
-<<<<<<< HEAD
     pub payment_link_config: Option<serde_json::Value>,
     pub description: Option<String>,
-=======
->>>>>>> 20c4226a
     pub custom_merchant_name: Option<String>,
 }